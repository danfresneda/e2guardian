--- conflicted
+++ resolved
@@ -1,13 +1,12 @@
-<<<<<<< HEAD
-May 2014 
+May/June 2014 
 - Rooms facility updated - now includes room specific overide white lists
   New perroomdirectory option in e2guardian.conf added
   Backward compatable with perroombanneddirectory option.
 -  Hard coded room user/log messages removed and replaced with new items in language messages file.
 - Reading of lists functions amended to accomodate reading of multiple types of lists from a single file.
-- Fixes from 3.0.2 merged
+- Fixes from 3.0.3 merged
 - Start of development version 3.1
-=======
+
 June 2014 - e2guardian 3.0.3
 - Fix site truncation when total_block_list in use
 - Error message now given when maxchildren is reached
@@ -17,7 +16,6 @@
 
 Mai 2014
 - Release 3.0.2 - It fixes some compile errors reported in v3.0.1
->>>>>>> 3dc08766
 
 April 2014
 - Release 3.0.1 - see e2guardian.release for details
