--- conflicted
+++ resolved
@@ -662,8 +662,6 @@
 		if (pid < 1) {
 			break;
 		}
-#ifdef linux
-/* Epoll linux only */
 #ifdef DGDEBUG
         if (WIFEXITED(stat_val)) {
 	std::cout << "child " << pid << " exited with status " << WEXITSTATUS(stat_val) << std::endl;
@@ -675,12 +673,7 @@
 
 	std::cout << "mopup deleting child" << pid  << std::endl;
 #endif
-#endif
-<<<<<<< HEAD
 	deletechild((int) pid);
-=======
-		deletechild((int) pid);
->>>>>>> 0beb867a
 	}
 }
 
