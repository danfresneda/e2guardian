// http://e2guardian.org/
// Released under the GPL v2, with the OpenSSL exception described in the README file.


// INCLUDES
#ifdef HAVE_CONFIG_H
#include "dgconfig.h"
#endif
#include "ConnectionHandler.hpp"
#include "DataBuffer.hpp"
#include "UDSocket.hpp"
#include "Auth.hpp"
#include "FDTunnel.hpp"
#include "BackedStore.hpp"
#include "ImageContainer.hpp"
#include "FDFuncs.hpp"

#ifdef __SSLMITM
#include "CertificateAuthority.hpp"
#endif //__SSLMITM

#include <syslog.h>
#include <cerrno>
#include <cstdio>
#include <ctime>
#include <algorithm>
#include <netdb.h>
#include <cstdlib>
#include <unistd.h>
#include <sys/time.h>
#include <strings.h>
#include <fcntl.h>
#include <sys/stat.h>
#include <istream>
#include <sstream>
#include <memory>

#ifdef ENABLE_ORIG_IP
#include <linux/types.h>
#include <linux/netfilter_ipv4.h>
#endif

#ifdef __SSLCERT
#include "openssl/ssl.h"
#include "openssl/x509v3.h"
#include "String.hpp" 
#endif

// GLOBALS
extern OptionContainer o;
extern bool is_daemonised;
extern bool reloadconfig;

#ifdef DGDEBUG
int dbgPeerPort;
#endif

// IMPLEMENTATION

// Custom exception class for POST filtering errors
class postfilter_exception: public std::runtime_error
{
	public:
		postfilter_exception(const char *const &msg)
			: std::runtime_error(msg)
		{};
};

//
// URL cache funcs
//

// check the URL cache to see if we've already flagged an address as clean
bool wasClean(String &url, const int fg)
{
	if (reloadconfig)
		return false;
	UDSocket ipcsock;
	if (ipcsock.getFD() < 0) {
		syslog(LOG_ERR, "Error creating ipc socket to url cache");
		return false;
	}
	if (ipcsock.connect(o.urlipc_filename.c_str()) < 0) {	// conn to dedicated url cach proc
		syslog(LOG_ERR, "Error connecting via ipc to url cache: %s", strerror(errno));
		ipcsock.close();
		return false;
	}
	std::string myurl(" ");
	myurl += url.after("://").toCharArray();
	myurl[0] = fg+1;
	myurl += "\n";
#ifdef DGDEBUG
	std::cout << dbgPeerPort << " -sending cache search request: " << myurl;
#endif
	try {
		ipcsock.writeString(myurl.c_str());  // throws on err
	}
	catch(std::exception & e) {
#ifdef DGDEBUG
		std::cerr << dbgPeerPort << " -Exception writing to url cache" << std::endl;
		std::cerr << e.what() << std::endl;
#endif
		syslog(LOG_ERR, "Exception writing to url cache");
		syslog(LOG_ERR, "%s", e.what());
	}
	char reply;
	try {
		ipcsock.readFromSocket(&reply, 1, 0, 6);  // throws on err
	}
	catch(std::exception & e) {
#ifdef DGDEBUG
		std::cerr << dbgPeerPort << " -Exception reading from url cache" << std::endl;
		std::cerr << e.what() << std::endl;
#endif
		syslog(LOG_ERR, "Exception reading from url cache");
		syslog(LOG_ERR, "%s", e.what());
	}
	ipcsock.close();
	return reply == 'Y';
}

// add a known clean URL to the cache
void addToClean(String &url, const int fg)
{
	if (reloadconfig)
		return;
	UDSocket ipcsock;
	if (ipcsock.getFD() < 0) {
		syslog(LOG_ERR, "Error creating ipc socket to url cache");
		return;
	}
	if (ipcsock.connect(o.urlipc_filename.c_str()) < 0) {	// conn to dedicated url cach proc
		syslog(LOG_ERR, "Error connecting via ipc to url cache: %s", strerror(errno));
#ifdef DGDEBUG
		std::cout << dbgPeerPort << " -Error connecting via ipc to url cache: " << strerror(errno) << std::endl;
#endif
		return;
	}
	std::string myurl("g ");
	myurl += url.after("://").toCharArray();
	myurl[1] = fg+1;
	myurl += "\n";
	try {
		ipcsock.writeString(myurl.c_str());  // throws on err
	}
	catch(std::exception & e) {
#ifdef DGDEBUG
		std::cerr << dbgPeerPort << " -Exception adding to url cache" << std::endl;
		std::cerr << e.what() << std::endl;
#endif
		syslog(LOG_ERR, "Exception adding to url cache");
		syslog(LOG_ERR, "%s", e.what());
	}
	ipcsock.close();
}

//
// ConnectionHandler class
//

// strip the URL down to just the IP/hostname, then do an isIPHostname on the result
bool ConnectionHandler::isIPHostnameStrip(String url)
{
	url = url.getHostname();
	return o.fg[0]->isIPHostname(url);
}

// perform URL encoding on a string
std::string ConnectionHandler::miniURLEncode(const char *s)
{
	std::string encoded;
	char *buf = new char[3];
	unsigned char c;
	for (int i = 0; i < (signed) strlen(s); i++) {
		c = s[i];
		// allowed characters in a url that have non special meaning
		if ((c >= 'A' && c <= 'Z') || (c >= 'a' && c <= 'z') || (c >= '0' && c <= '9')) {
			encoded += c;
			continue;
		}
		// all other characters get encoded
		sprintf(buf, "%02x", c);
		encoded += "%";
		encoded += buf;
	}
	delete[]buf;
	return encoded;
}

// create a temporary bypass URL for the banned page
String ConnectionHandler::hashedURL(String *url, int filtergroup, std::string *clientip, bool infectionbypass)
{
	// filter/virus bypass hashes last for a certain time only
	String timecode(time(NULL) + (infectionbypass ? (*o.fg[filtergroup]).infection_bypass_mode : (*o.fg[filtergroup]).bypass_mode));
	// use the standard key in normal bypass mode, and the infection key in infection bypass mode
	String magic(infectionbypass ? o.fg[filtergroup]->imagic.c_str() : o.fg[filtergroup]->magic.c_str());
	magic += clientip->c_str();
	magic += timecode;
	String res(infectionbypass ? "GIBYPASS=" : "GBYPASS=");
	if (!url->after("://").contains("/")) {
		String newurl((*url));
		newurl += "/";
		res += newurl.md5(magic.toCharArray());
	} else {
		res += url->md5(magic.toCharArray());
	}
	res += timecode;
	return res;
}

// create temporary bypass cookie
String ConnectionHandler::hashedCookie(String * url, const char *magic, std::string * clientip, int bypasstimestamp)
{
	String timecode(bypasstimestamp);
	String data(magic);
	data += clientip->c_str();
	data += timecode;
	String res(url->md5(data.toCharArray()));
	res += timecode;

#ifdef DGDEBUG
	std::cout << dbgPeerPort << " -hashedCookie=" << res << std::endl;
#endif
	return res;
}

// when using IP address counting - have we got any remaining free IPs?
bool ConnectionHandler::gotIPs(std::string ipstr) {
	if (reloadconfig)
		return false;
	UDSocket ipcsock;
	if (ipcsock.getFD() < 0) {
		syslog(LOG_ERR, "Error creating ipc socket to IP cache");
		return false;
	}
	// TODO: put in proper file name check
	if (ipcsock.connect(o.ipipc_filename.c_str()) < 0) {  // connect to dedicated ip list proc
		syslog(LOG_ERR, "Error connecting via ipc to IP cache: %s", strerror(errno));
		return false;
	}
	char reply;
	ipstr += '\n';
	try {
		ipcsock.writeToSockete(ipstr.c_str(), ipstr.length(), 0, 6);
		ipcsock.readFromSocket(&reply, 1, 0, 6);  // throws on err
	}
	catch (std::exception& e) {
#ifdef DGDEBUG
		std::cerr << dbgPeerPort << " -Exception with IP cache" << std::endl;
		std::cerr << e.what() << std::endl;
#endif
		syslog(LOG_ERR, "Exception with IP cache");
		syslog(LOG_ERR, "%s", e.what());
	}
	ipcsock.close();
	return reply == 'Y';
}

// send a file to the client - used during bypass of blocked downloads
off_t ConnectionHandler::sendFile(Socket * peerconn, String & filename, String & filemime, String & filedis, String &url)
{
	int fd = open(filename.toCharArray(), O_RDONLY);
	if (fd < 0) {		// file access error
		syslog(LOG_ERR, "Error reading file to send");
#ifdef DGDEBUG
		std::cout << dbgPeerPort << " -Error reading file to send:" << filename << std::endl;
#endif
		String fnf(o.language_list.getTranslation(1230));
		String message("HTTP/1.0 404 " + fnf + "\nContent-Type: text/html\n\n<HTML><HEAD><TITLE>" + fnf + "</TITLE></HEAD><BODY><H1>" + fnf + "</H1></BODY></HTML>\n");
		peerconn->writeString(message.toCharArray());
		return 0;
	}

	off_t filesize = lseek(fd, 0, SEEK_END);
	lseek(fd, 0, SEEK_SET);
	String message("HTTP/1.0 200 OK\nContent-Type: " + filemime + "\nContent-Length: " + String(filesize));
	if (filedis.length() == 0) {
		filedis = url.before("?");
		while (filedis.contains("/"))
			filedis = filedis.after("/");
	}
	message += "\nContent-disposition: attachment; filename=" + filedis;
	message += "\n\n";
	try {
		peerconn->writeString(message.toCharArray());
	}
	catch(std::exception & e) {
		close(fd);
		return 0;
	}

	// perform the actual sending
	off_t sent = 0;
	int rc;
	char *buffer = new char[250000];
	while (sent < filesize) {
		rc = readEINTR(fd, buffer, 250000);
#ifdef DGDEBUG
		std::cout << dbgPeerPort << " -reading send file rc:" << rc << std::endl;
#endif
		if (rc < 0) {
#ifdef DGDEBUG
			std::cout << dbgPeerPort << " -error reading send file so throwing exception" << std::endl;
#endif
			delete[]buffer;
			throw std::exception();
		}
		if (rc == 0) {
#ifdef DGDEBUG
			std::cout << dbgPeerPort << " -got zero bytes reading send file" << std::endl;
#endif
			break;  // should never happen
		}
		// as it's cached to disk the buffer must be reasonably big
		if (!peerconn->writeToSocket(buffer, rc, 0, 100)) {
			delete[]buffer;
			throw std::exception();
		}
		sent += rc;
#ifdef DGDEBUG
		std::cout << dbgPeerPort << " -total sent from temp:" << sent << std::endl;
#endif
	}
	delete[]buffer;
	close(fd);
	return sent;
}




// pass data between proxy and client, filtering as we go.
// this is the only public function of ConnectionHandler
void ConnectionHandler::handlePeer(Socket &peerconn, String &ip)
{
	persistent_authed = false;

#ifdef DGDEBUG
	// for debug info only - TCP peer port
	dbgPeerPort = peerconn.getPeerSourcePort();
#endif

	handleConnection(peerconn, ip);

	return;
}

// all content blocking/filtering is triggered from calls inside here
void ConnectionHandler::handleConnection(Socket &peerconn, String &ip)
{
	struct timeval thestart;
	gettimeofday(&thestart, NULL);

	peerconn.setTimeout(o.proxy_timeout);

	HTTPHeader docheader;  // to hold the returned page header from proxy
	HTTPHeader header;  // to hold the incoming client request header

	// set a timeout as we don't want blocking 4 eva
	// this also sets how long a peerconn will wait for other requests
	// TODO: have this value configurable
	header.setTimeout(o.pcon_timeout);
	docheader.setTimeout(o.exchange_timeout);

	// to hold the returned page
	DataBuffer docbody;
	docbody.setTimeout(o.proxy_timeout);

	// flags
	bool waschecked = false;
	bool wasrequested = false;
	bool isexception = false;
	bool isourwebserver = false;
	bool wasclean = false;
	bool cachehit = false;
	bool isbypass = false;
	bool iscookiebypass = false;
	bool isvirusbypass = false;
	bool isscanbypass = false;
	bool ispostblock = false;
	bool pausedtoobig = false;
	bool wasinfected = false;
	bool wasscanned = false;
	bool contentmodified = false;
	bool urlmodified = false;
	bool headermodified = false;
	bool isconnect;
	bool ishead;
	bool scanerror;
	int bypasstimestamp = 0;
#ifdef RXREDIRECTS
	bool urlredirect = false;
#endif

	// 0=none,1=first line,2=all
	int headersent = 0;
	int message_no = 0;
	
	// Content scanning plugins to use for request (POST) & response data
	std::deque<CSPlugin*> requestscanners;
	std::deque<CSPlugin*> responsescanners;

	std::string mimetype("-");

	String url;
	String urld;
	String urldomain;

	std::string exceptionreason;  // to hold the reason for not blocking
	std::string exceptioncat;

	off_t docsize = 0;  // to store the size of the returned document for logging

	std::string clientip(ip.toCharArray());  // hold the clients ip

	delete clienthost;

	clienthost = NULL;  // and the hostname, if available
	matchedip = false;
	
	// clear list of parameters extracted from URL
	urlparams.clear();

	// clear out info about POST data
	postparts.clear();

#ifdef DGDEBUG			// debug stuff surprisingly enough
	std::cout << dbgPeerPort << " -got peer connection" << std::endl;
	std::cout << dbgPeerPort << clientip << std::endl;
#endif

	Socket proxysock;

	try {
		int rc;
		
#ifdef DGDEBUG
		int pcount = 0;
#endif

		// assume all requests over the one persistent connection are from
		// the same user. means we only need to query the auth plugin until
		// we get credentials, then assume they are valid for all reqs. on
		// the persistent connection.
		std::string oldclientuser;
		std::string room;

		int oldfg = 0, gmode;
		bool authed = false;
		bool isbanneduser = false;
		
		FDTunnel fdt;
		NaughtyFilter checkme;
		AuthPlugin* auth_plugin = NULL;

		// RFC states that connections are persistent
		bool persistOutgoing = true;
		bool persistPeer = true;
		bool persistProxy = true;

		bool firsttime = true;
		header.in(&peerconn, true, true);  // get header from client, allowing persistency and breaking on reloadconfig

		// maintain a persistent connection
		while ((firsttime || persistPeer) && !reloadconfig) {
			if (firsttime) {
				// reset flags & objects next time round the loop
				firsttime = false;

				// quick trick for the very first connection :-)
				persistProxy = false;
			} else {
				// another round...
#ifdef __SSLMITM
				//<TODO>resolve issues with persistency and ssl
				//dont allow persistent connections inside an ssl tunnel as this doesnt work properly
				if (peerconn.isSsl()){
					break;
				}
#endif // __SSLMITM

#ifdef DGDEBUG
				std::cout << dbgPeerPort << " -persisting (count " << ++pcount << ")" << std::endl;
				syslog(LOG_ERR, "Served %d requests on this connection so far", pcount);
				std::cout << dbgPeerPort << " - " << clientip << std::endl;
#endif
				header.reset();
				try {
					header.in(&peerconn, true, true);  // get header from client, allowing persistency and breaking on reloadconfig
				} catch (std::exception &e) {
#ifdef DGDEBUG
					std::cout << dbgPeerPort << " -Persistent connection closed" << std::endl;
#endif
					break;
				}

				// we will actually need to do *lots* of resetting of flags etc. here for pconns to work
				gettimeofday(&thestart, NULL);



				waschecked = false;  // flags
				wasrequested = false;
				isexception = false;
				isourwebserver = false;
				wasclean = false;
				cachehit = false;
				isbypass = false;
				iscookiebypass = false;
				isvirusbypass = false;
				bypasstimestamp = 0;
				isscanbypass = false;
				ispostblock = false;
				pausedtoobig = false;
				wasinfected = false;
				wasscanned = false;
				contentmodified = false;
				urlmodified = false;
				headermodified = false;
#ifdef RXREDIRECTS
				urlredirect = false;
#endif

				authed = false;
				isbanneduser = false;

				requestscanners.clear();
				responsescanners.clear();

				headersent = 0;  // 0=none,1=first line,2=all
				delete clienthost;
				clienthost = NULL;  // and the hostname, if available
				matchedip = false;
				urlparams.clear();
				postparts.clear();
				docsize = 0;  // to store the size of the returned document for logging
				message_no = 0;
				mimetype = "-";
				exceptionreason = "";
				exceptioncat = "";
				room = "";
				
				// reset docheader & docbody
				// headers *should* take care of themselves on the next in()
				// actually not entirely true for docheader - we may read
				// certain properties of it (in denyAccess) before we've
				// actually performed the next in(), so make sure we do a full
				// reset now.
				docheader.reset();
				docbody.reset();

				// our filter
				checkme.reset();
			}
#ifdef __SSLMITM
			url = header.getUrl(false, peerconn.isSsl());
#else
			url = header.getUrl(false, false);
#endif
			urld = header.decode(url);
			urldomain = url.getHostname();

			// checks for bad URLs to prevent security holes/domain obfuscation.
			if (header.malformedURL(url))
			{
				try {
					// writestring throws exception on error/timeout
					peerconn.writeString("HTTP/1.0 400 Bad Request\nContent-Type: text/html\n\n");
					peerconn.writeString("<HTML><HEAD><TITLE>e2guardian - 400 Bad Request</TITLE></HEAD><BODY><H1>e2guardian - 400 Bad Request</H1>");
					message_no = 200;
					// The requested URL is malformed.
					peerconn.writeString(o.language_list.getTranslation(200));
					peerconn.writeString("</BODY></HTML>\n");
				}
				catch(std::exception & e) {
				}
				break;
			}

			//If proxy conneciton is not persistent...
			if (!persistProxy) {
				try {
					// ...connect to proxy
                                        for (int i = 0; i < o.proxy_timeout; i++){
                                                rc = proxysock.connect(o.proxy_ip, o.proxy_port);
                                                if (!rc){
                                                        break;
                                                } else {
                                                        sleep(1);
                                                }
                                        }
                                        if (rc) {
#ifdef DGDEBUG
                                                std::cerr << dbgPeerPort << " -Error connecting to proxy" << std::endl;
#endif
#ifdef __SSLMITM
                                                url = header.getUrl(false, peerconn.isSsl());
#else
                                                url = header.getUrl(false, false);
#endif
                                                urld = header.decode(url);
                                                urldomain = url.getHostname();
                                                syslog(LOG_ERR, "Error connecting to proxy - ip client: %s destination: %s - %s", clientip.c_str(), urldomain.c_str(),strerror(errno));
                                                return;
                                        }
                                }

				catch(std::exception & e) {
#ifdef DGDEBUG
					std::cerr << dbgPeerPort << " -exception while creating proxysock: " << e.what() << std::endl;
#endif
				}
			}

#ifdef TOTAL_BLOCK_LIST
// do total block list checking here
			urld = header.decode(url);
			if (o.use_total_block_list && o.inTotalBlockList(urld)) {
			   if ( header.requestType().startsWith("CONNECT")) {
				try {	// writestring throws exception on error/timeout
					peerconn.writeString("HTTP/1.0 404 Banned Site\nContent-Type: text/html\n\n<HTML><HEAD><TITLE>Protex - Banned Site</TITLE></HEAD><BODY><H1>Protex - Banned Site</H1> ");
					peerconn.writeString(url.c_str());
					// The requested URL is malformed.
					peerconn.writeString("</BODY></HTML>\n");
				}
				catch(std::exception & e) {
				}
			    } else {  // write blank graphic
				try { peerconn.writeString("HTTP/1.0 200 OK\n");
				}
				catch(std::exception & e) {
				}
				o.banned_image.display(&peerconn);
			    }
				proxysock.close();  // close connection to proxy
				break;
			}

#endif

			// don't let the client connection persist if the client doesn't want it to.
			persistOutgoing = header.isPersistent();

			// don't have credentials for this connection yet? get some!
			if (!persistent_authed) {
#ifdef DGDEBUG
				std::cout << dbgPeerPort << " -Not got persistent credentials for this connection - querying auth plugins" << std::endl;
#endif
				bool dobreak = false;
				if (o.authplugins.size() != 0) {
					// We have some auth plugins load
					int authloop = 0;
					String tmp;

					for (std::deque<Plugin*>::iterator i = o.authplugins_begin; i != o.authplugins_end; i++) {
#ifdef DGDEBUG
						std::cout << dbgPeerPort << " -Querying next auth plugin..." << std::endl;
#endif
						// try to get the username & parse the return value
						auth_plugin = (AuthPlugin*)(*i);

						// auth plugin selection for multi ports
//
//
// Logic changed to allow auth scan with multiple ports as option to auth-port 
//       fixed mapping
//
						if (o.map_auth_to_ports) {
 					 	    if (o.filter_ports.size() > 1) {
 							tmp = o.auth_map[peerconn.getPort()];
 						    }
 						    else { 
 							// auth plugin selection for one port
 							tmp = o.auth_map[authloop];
 							authloop++;
 						    }

						    if (tmp.compare(auth_plugin->getPluginName().toCharArray()) == 0) {
							rc = auth_plugin->identify(peerconn, proxysock, header, clientuser);
						    }
						    else {
							rc = DGAUTH_NOMATCH;
						    }
						} 
						else {
						    rc = auth_plugin->identify(peerconn, proxysock, header, clientuser);
						}

						if (rc == DGAUTH_NOMATCH) {
#ifdef DGDEBUG
							std::cout<<"Auth plugin did not find a match; querying remaining plugins"<<std::endl;
#endif
							continue;
						}
						else if (rc == DGAUTH_REDIRECT) {
#ifdef DGDEBUG
							std::cout<<"Auth plugin told us to redirect client to \"" << clientuser << "\"; not querying remaining plugins"<<std::endl;
#endif
							// ident plugin told us to redirect to a login page
							String writestring("HTTP/1.0 302 Redirect\r\nLocation: ");
							writestring += clientuser;
							writestring += "\r\n\r\n";
							peerconn.writeString(writestring.toCharArray());
							dobreak = true;
							break;
						}
						else if (rc == DGAUTH_OK_NOPERSIST) {
#ifdef DGDEBUG
							std::cout<<"Auth plugin  returned OK but no persist not setting persist auth"<<std::endl;
#endif
							overide_persist = true;
						}
						else if (rc < 0) {
							if (!is_daemonised)
								std::cerr<<"Auth plugin returned error code: "<<rc<<std::endl;
							syslog(LOG_ERR,"Auth plugin returned error code: %d", rc);
							dobreak = true;
							break;
						}
#ifdef DGDEBUG
						std::cout << dbgPeerPort << " -Auth plugin found username " << clientuser << " (" << oldclientuser << "), now determining group" << std::endl;
#endif
						if (clientuser == oldclientuser) {
#ifdef DGDEBUG
							std::cout << dbgPeerPort << " -Same user as last time, re-using old group no." << std::endl;
#endif
							authed = true;
							filtergroup = oldfg;
							break;
						}
						// try to get the filter group & parse the return value
						rc = auth_plugin->determineGroup(clientuser, filtergroup);
						if (rc == DGAUTH_OK) {
#ifdef DGDEBUG
							std::cout<<"Auth plugin found username & group; not querying remaining plugins"<<std::endl;
#endif
							authed = true;
							break;
						}
						else if (rc == DGAUTH_NOMATCH) {
#ifdef DGDEBUG
							std::cout<<"Auth plugin did not find a match; querying remaining plugins"<<std::endl;
#endif
							continue;
						}
						else if (rc == DGAUTH_NOUSER) {
#ifdef DGDEBUG
							std::cout<<"Auth plugin found username \"" << clientuser << "\" but no associated group; not querying remaining plugins"<<std::endl;
#endif
							filtergroup = 0;  //default group - one day configurable?
							authed = true;
							break;
						}
						else if (rc < 0) {
							if (!is_daemonised)
								std::cerr<<"Auth plugin returned error code: "<<rc<<std::endl;
							syslog(LOG_ERR,"Auth plugin returned error code: %d", rc);
							dobreak = true;
							break;
						}
					} // end of querying all plugins (for)

					// break the peer loop
					if (dobreak)
						break;

					if ((!authed) || (filtergroup < 0) || (filtergroup >= o.numfg)) {
#ifdef DGDEBUG
						if (!authed)
							std::cout << dbgPeerPort << " -No identity found; using defaults" << std::endl;
						else
							std::cout << dbgPeerPort << " -Plugin returned out-of-range filter group number; using defaults" << std::endl;
#endif
						// If none of the auth plugins currently loaded rely on querying the proxy,
						// such as 'ident' or 'ip', then pretend we're authed. What this flag
						// actually controls is whether or not the query should be forwarded to the
						// proxy (without pre-emptive blocking); we don't want this for 'ident' or
						// 'ip', because Squid isn't necessarily going to return 'auth required'.
						authed = !o.auth_needs_proxy_query;
#ifdef DGDEBUG
						if (!o.auth_needs_proxy_query)
							std::cout << dbgPeerPort << " -No loaded auth plugins require parent proxy queries; enabling pre-emptive blocking despite lack of authentication" << std::endl;
#endif
						clientuser = "-";
						filtergroup = 0;  //default group - one day configurable?
					} else {
#ifdef DGDEBUG
						std::cout << dbgPeerPort << " -Identity found; caching username & group" << std::endl;
#endif
						if (auth_plugin->is_connection_based && !overide_persist) {
#ifdef DGDEBUG
							std::cout<<"Auth plugin is for a connection-based auth method - keeping credentials for entire connection"<<std::endl;
#endif
							persistent_authed = true;
						}
						oldclientuser = clientuser;
						oldfg = filtergroup;
					}
				} else {
					// We don't have any auth plugins loaded
#ifdef DGDEBUG
					std::cout << dbgPeerPort << " -No auth plugins loaded; using defaults & feigning persistency" << std::endl;
#endif
					authed = true;
					clientuser = "-";
					filtergroup = 0;
					persistent_authed = true;
				}
			} else {
				// persistent_authed == true
#ifdef DGDEBUG
				std::cout << dbgPeerPort << " -Already got credentials for this connection - not querying auth plugins" << std::endl;
#endif
				authed = true;
			}

			gmode = o.fg[filtergroup]->group_mode;

#ifdef DGDEBUG
			std::cout << dbgPeerPort << " -username: " << clientuser << std::endl;
			std::cout << dbgPeerPort << " -filtergroup: " << filtergroup << std::endl;
			std::cout << dbgPeerPort << " -groupmode: " << gmode << std::endl;
#endif

			// filter group modes are: 0 = banned, 1 = filtered, 2 = exception.
			// is this user banned?
			isbanneduser = (gmode == 0);
/* moved to before auth check
#ifdef __SSLMITM
			url = header.getUrl(false, peerconn.isSsl());
#else
			url = header.getUrl(false, false);
#endif
			urld = header.decode(url);
			urldomain = url.getHostname();
*/

/* moved to before auth check
			// checks for bad URLs to prevent security holes/domain obfuscation.
			if (header.malformedURL(url))
			{
				try {
					// writestring throws exception on error/timeout
					peerconn.writeString("HTTP/1.0 400 Bad Request\nContent-Type: text/html\n\n");
					peerconn.writeString("<HTML><HEAD><TITLE>e2guardian - 400 Bad Request</TITLE></HEAD><BODY><H1>e2guardian - 400 Bad Request</H1>");
					// The requested URL is malformed.
					peerconn.writeString(o.language_list.getTranslation(200));
					peerconn.writeString("</BODY></HTML>\n");
				}
				catch(std::exception & e) {
				}
				break;
			}
*/

			if (o.use_xforwardedfor) {
				std::string xforwardip(header.getXForwardedForIP());
				if (xforwardip.length() > 6) {
					clientip = xforwardip;
				}
#ifdef DGDEBUG
				std::cout << dbgPeerPort << " -using x-forwardedfor:" << clientip << std::endl;
#endif
			}

			// is this machine banned?
			bool isbannedip = o.inBannedIPList(&clientip, clienthost);
			if (isbannedip)
				matchedip = clienthost == NULL;
			else {
				isbannedip = o.inRoom(clientip, room, clienthost);
				if (isbannedip)
					matchedip = clienthost == NULL;
			}

			if (o.forwarded_for) {
				header.addXForwardedFor(clientip);  // add squid-like entry
			}

#ifdef ENABLE_ORIG_IP
			// if working in transparent mode and grabbing of original IP addresses is
			// enabled, does the original IP address match one of those that the host
			// we are going to resolves to?
			// Resolves http://www.kb.cert.org/vuls/id/435052
			if (o.get_orig_ip)
			{
				// XXX This will currently only work on Linux/Netfilter.
				sockaddr_in origaddr;
				socklen_t origaddrlen(sizeof(sockaddr_in));
				// Note: we assume that for non-redirected connections, this getsockopt call will
				// return the proxy server's IP, and not -1.  Hence, comparing the result with
				// the return value of Socket::getLocalIP() should tell us that the client didn't
				// connect transparently, and we can assume they aren't vulnerable.
				if (getsockopt(peerconn.getFD(), SOL_IP, SO_ORIGINAL_DST, &origaddr, &origaddrlen) < 0)
				{
					syslog(LOG_ERR, "Failed to get client's original destination IP: %s", strerror(errno));
					break;
				}

				std::string orig_dest_ip(inet_ntoa(origaddr.sin_addr));
				if (orig_dest_ip == peerconn.getLocalIP())
				{
					// The destination IP before redirection is the same as the IP the
					// client has actually been connected to - they aren't connecting transparently.
#ifdef DGDEBUG
					std::cout << dbgPeerPort << " -SO_ORIGINAL_DST and getLocalIP are equal; client not connected transparently" << std::endl;
#endif
				}
				else
				{
					// Look up domain from request URL, and check orig IP against resolved IPs
					addrinfo hints;
					memset(&hints, 0, sizeof(hints));
					hints.ai_family = AF_INET;
					hints.ai_socktype = SOCK_STREAM;
					hints.ai_protocol = IPPROTO_TCP;
					addrinfo *results;
					int result = getaddrinfo(urldomain.c_str(), NULL, &hints, &results);
					if (result)
					{
						freeaddrinfo(results);
						syslog(LOG_ERR, "Cannot resolve hostname for host header checks: %s", gai_strerror(errno));
						break;
					}
					addrinfo *current = results;
					bool matched = false;
					while (current != NULL)
					{
						if (orig_dest_ip == inet_ntoa(((sockaddr_in*)(current->ai_addr))->sin_addr))
						{
#ifdef DGDEBUG
							std::cout << dbgPeerPort << urldomain << " matched to original destination of " << orig_dest_ip << std::endl;
#endif
							matched = true;
							break;
						}
						current = current->ai_next;
					}
					freeaddrinfo(results);
					if (!matched)
					{
						// Host header/URL said one thing, but the original destination IP said another.
						// This is exactly the vulnerability we want to prevent.
#ifdef DGDEBUG
						std::cout << dbgPeerPort << urldomain << " DID NOT MATCH original destination of " << orig_dest_ip << std::endl;
#endif
						syslog(LOG_ERR, "Destination host of %s did not match the original destination IP of %s", urldomain.c_str(), orig_dest_ip.c_str());
						try {
							// writestring throws exception on error/timeout
							peerconn.writeString("HTTP/1.0 400 Bad Request\nContent-Type: text/html\n\n");
							peerconn.writeString("<HTML><HEAD><TITLE>e2guardian - 400 Bad Request</TITLE></HEAD><BODY><H1>e2guardian - 400 Bad Request</H1>");

							// The requested URL is malformed.
							peerconn.writeString(o.language_list.getTranslation(200));
							peerconn.writeString("</BODY></HTML>\n");
						}
						catch(std::exception & e) {
						}
						break;
					}
				}
			}
#endif

#ifdef __SSLMITM
			if (peerconn.isSsl()) {
#ifdef DGDEBUG
				std::cout << dbgPeerPort << " -SSL connection; about to begin MITM" << std::endl;
#endif
/*
				String magic(o.fg[filtergroup]->mitm_magic);

#ifdef DGDEBUG
				std::cout << dbgPeerPort << " -Testing for MITM accept cookie" << std::endl;
#endif
				if (! header.isMITMAcceptCookie(urldomain, magic.c_str(), clientip.c_str())) {
#ifdef DGDEBUG
					std::cout << dbgPeerPort << " -MITM accept cookie not found" << std::endl;
#endif
					// If magic string in URL, set cookie and redirect to original page. //
					if (header.isMITMAcceptURL(&url, magic.c_str(), clientip.c_str())) {
#ifdef DGDEBUG
						std::cout << dbgPeerPort << " -Found MITM Accept URL" << std::endl;
#endif
						header.chopMITMAccept(url);
						url = header.getUrl(false, true);

#ifdef DGDEBUG
						std::cout<<"Setting GMACCEPT cookie"<<std::endl;
#endif
						String ud(urldomain);
						if (ud.startsWith("www")) {
							ud = ud.after("www");
						} else {
							ud = "." + urldomain;
						}

						String cookie("GMACCEPT=");
						int timecode = time(NULL) + 86400; // lasts for 1 day
						String hash = hashedCookie(&ud, magic.c_str(), &clientip, timecode);
						cookie += hash;
						cookie += "; domain=";
						cookie += ud;

						// redirect user to URL with GMACCEPT parameter no longer appended
#ifdef DGDEBUG
						std::cout << dbgPeerPort << " -Redirecting to original page with cookie" << std::endl;
#endif

						String writestring("HTTP/1.0 302 Redirect\r\nLocation: ");
						writestring += url;
						writestring += "\r\nP3P: CP=\"NOI NID CUR OUR NOR\"";
						writestring += "\r\nSet-cookie: ";
						writestring += cookie;
						writestring += "\r\n\r\n";
						peerconn.writeString(writestring.toCharArray());

						return;
					}

#ifdef DGDEBUG
					std::cout << dbgPeerPort << " -MITM Accept URL not found" << std::endl;
#endif
					// Neither MITM accept URL nor cookie found. Redirect to warning page //

					String writestring("HTTP/1.0 302 Redirect\r\nLocation: http://");
					writestring += peerconn.getLocalIP();
					writestring += "/modules/guardian/cgi-bin/mitm.cgi?";
					writestring += url;
					writestring += "\r\n\r\n";
					peerconn.writeString(writestring.toCharArray());

					return;
				}
*/ //MITM accept cookie is not working on current code
//There is no options on this if to continue if config does not have mitm key

				/* Accept request. */
#ifdef DGDEBUG
				std::cout << dbgPeerPort << " -MITM looks good" << std::endl;
#endif
			}
#endif

			if (header.isScanBypassURL(&url, o.fg[filtergroup]->magic.c_str(), clientip.c_str())) {
#ifdef DGDEBUG
				std::cout << dbgPeerPort << " -Scan Bypass URL match" << std::endl;
#endif
				isscanbypass = true;
				isbypass = true;
				exceptionreason = o.language_list.getTranslation(608);
			}
			else if ((o.fg[filtergroup]->bypass_mode != 0) || (o.fg[filtergroup]->infection_bypass_mode != 0)) {
#ifdef DGDEBUG
				std::cout << dbgPeerPort << " -About to check for bypass..." << std::endl;
#endif
				if (o.fg[filtergroup]->bypass_mode != 0)
					bypasstimestamp = header.isBypassURL(&url, o.fg[filtergroup]->magic.c_str(), clientip.c_str(), NULL);
				if ((bypasstimestamp == 0) && (o.fg[filtergroup]->infection_bypass_mode != 0))
					bypasstimestamp = header.isBypassURL(&url, o.fg[filtergroup]->imagic.c_str(), clientip.c_str(), &isvirusbypass);
				if (bypasstimestamp > 0) {
#ifdef DGDEBUG
					if (isvirusbypass)
						std::cout << dbgPeerPort << " -Infection bypass URL match" << std::endl;
					else
						std::cout << dbgPeerPort << " -Filter bypass URL match" << std::endl;
#endif
					header.chopBypass(url, isvirusbypass);
					if (bypasstimestamp > 1) {	// not expired
						isbypass = true;
						// checkme: need a TR string for virus bypass
						exceptionreason = o.language_list.getTranslation(606);
					}
				}
				else if (o.fg[filtergroup]->bypass_mode != 0) {
					if (header.isBypassCookie(urldomain, o.fg[filtergroup]->cookie_magic.c_str(), clientip.c_str()))
					{
#ifdef DGDEBUG
						std::cout << dbgPeerPort << " -Bypass cookie match" << std::endl;
#endif
						iscookiebypass = true;
						isbypass = true;
						exceptionreason = o.language_list.getTranslation(607);
					}
				}
#ifdef DGDEBUG
				std::cout << dbgPeerPort << " -Finished bypass checks." << std::endl;
#endif
			}

#ifdef DGDEBUG
			if (isbypass) {
				std::cout << dbgPeerPort << " -Bypass activated!" << std::endl;
			}
#endif

			if (isscanbypass) {
				//we need to decode the URL and send the temp file with the
				//correct header to the client then delete the temp file
				String tempfilename(url.after("GSBYPASS=").after("&N="));
				String tempfilemime(tempfilename.after("&M="));
				String tempfiledis(header.decode(tempfilemime.after("&D="), true));
#ifdef DGDEBUG
				std::cout << dbgPeerPort << " -Original filename: " << tempfiledis << std::endl;
#endif
				String rtype(header.requestType());
				tempfilemime = tempfilemime.before("&D=");
				tempfilename = o.download_dir + "/tf" + tempfilename.before("&M=");
				try {
					docsize = sendFile(&peerconn, tempfilename, tempfilemime, tempfiledis, url);
					header.chopScanBypass(url);
					url = header.getUrl();
					//urld = header.decode(url);  // unneeded really

					doLog(clientuser, clientip, url, header.port, exceptionreason,
						rtype, docsize, NULL, false, 0, isexception, false, &thestart,
						cachehit, 200, mimetype, wasinfected, wasscanned, 0, filtergroup,
						&header);

					if (o.delete_downloaded_temp_files) {
						unlink(tempfilename.toCharArray());
					}
				}
				catch(std::exception & e) {
				}
				persistProxy = false;
				proxysock.close();  // close connection to proxy
				break;
			}

			char *retchar;

			// being a banned user/IP overrides the fact that a site may be in the exception lists
			// needn't check these lists in bypass modes
			if (!(isbanneduser || isbannedip || isbypass)) {
				bool is_ssl = header.requestType() == "CONNECT";
				bool is_ip = isIPHostnameStrip(urld);
				if ((gmode == 2)) {	// admin user
					isexception = true;
					exceptionreason = o.language_list.getTranslation(601);
					message_no = 601;
					// Exception client user match.
				}
				else if (o.inExceptionIPList(&clientip, clienthost)) {	// admin pc
					matchedip = clienthost == NULL;
					isexception = true;
					exceptionreason = o.language_list.getTranslation(600);
					// Exception client IP match.
				}
#ifdef LOCAL_LISTS
#ifdef SSL_EXTRA_LISTS
				else if (is_ssl && ((retchar = o.fg[filtergroup]->inLocalBannedSSLSiteList(urld, false, is_ip, is_ssl)) != NULL)) {	// blocked SSL site
					checkme.whatIsNaughty = o.language_list.getTranslation(580);  // banned site
					message_no = 580;
					checkme.whatIsNaughty += retchar;
					checkme.whatIsNaughtyLog = checkme.whatIsNaughty;
					checkme.isItNaughty = true;
					checkme.whatIsNaughtyCategories = (*o.lm.l[o.fg[filtergroup]->local_banned_ssl_site_list]).lastcategory.toCharArray();
				}
#endif
				else if (o.fg[filtergroup]->inLocalExceptionSiteList(urld, false, is_ip, is_ssl)) {	// allowed site
					if (o.fg[0]->isOurWebserver(url)) {
						isourwebserver = true;
					} else {
						isexception = true;
						exceptionreason = o.language_list.getTranslation(662);
						message_no = 662;
						// Exception site match.
						exceptioncat = o.lm.l[o.fg[filtergroup]->local_exception_site_list]->lastcategory.toCharArray();
					}
				}
				else if (o.fg[filtergroup]->inLocalExceptionURLList(urld, false, is_ip, is_ssl)) {	// allowed url
					isexception = true;
					exceptionreason = o.language_list.getTranslation(663);
					message_no = 663;
					// Exception url match.
					exceptioncat = o.lm.l[o.fg[filtergroup]->local_exception_url_list]->lastcategory.toCharArray();
				} 
#ifdef REFEREREXCEPT
				else if ((o.fg[filtergroup]).inRefererExceptionLists(header.getReferer())) { // referer exception
					isexception = true;
					exceptionreason = o.language_list.getTranslation(620);
					message_no = 620;
				}
#endif
					
				if (!(isexception || isourwebserver)) {
				    // check if this is a search request
				    checkme.isSearch = header.isSearch(filtergroup);
				    // add local grey and black checks
				    requestLocalChecks(&header, &checkme, &urld, &url, &clientip, &clientuser, filtergroup, isbanneduser, isbannedip, room);
				    message_no = checkme.message_no;
				};
#endif
			}
			// orginal section only now called if local list not matched
			if (!(isbanneduser || isbannedip || isbypass || isexception || checkme.isGrey || checkme.isItNaughty || o.fg[filtergroup]->use_only_local_allow_lists )) {
				bool is_ssl = header.requestType() == "CONNECT";
				bool is_ip = isIPHostnameStrip(urld);
#ifdef SSL_EXTRA_LISTS
				if (is_ssl && ((retchar = o.fg[filtergroup]->inBannedSSLSiteList(urld, false, is_ip, is_ssl)) != NULL)) {	// blocked SSL site
					checkme.whatIsNaughty = o.language_list.getTranslation(520);  // banned site
					message_no = 520;
					checkme.whatIsNaughty += retchar;
					checkme.whatIsNaughtyLog = checkme.whatIsNaughty;
					checkme.isItNaughty = true;
					checkme.whatIsNaughtyCategories = o.lm.l[o.fg[filtergroup]->banned_ssl_site_list]->lastcategory.toCharArray();
				}
				else if (o.fg[filtergroup]->inExceptionSiteList(urld, true, is_ip, is_ssl)) {	// allowed site
#else
				if (o.fg[filtergroup]->inExceptionSiteList(urld, true, is_ip, is_ssl)) {	// allowed site
#endif
					if (o.fg[0]->isOurWebserver(url)) {
						isourwebserver = true;
					} else {
						isexception = true;
						exceptionreason = o.language_list.getTranslation(602);
						message_no = 602;
						// Exception site match.
						exceptioncat = o.lm.l[o.fg[filtergroup]->exception_site_list]->lastcategory.toCharArray();
					}
				}
				else if (o.fg[filtergroup]->inExceptionURLList(urld, true, is_ip, is_ssl)) {	// allowed url
					isexception = true;
					exceptionreason = o.language_list.getTranslation(603);
					message_no = 603;
					// Exception url match.
					exceptioncat = o.lm.l[o.fg[filtergroup]->exception_url_list]->lastcategory.toCharArray();
				}
				else if ((rc = o.fg[filtergroup]->inExceptionRegExpURLList(urld)) > -1) {
					isexception = true;
					// exception regular expression url match:
					exceptionreason = o.language_list.getTranslation(609);
					message_no = 609;
					exceptionreason += o.fg[filtergroup]->exception_regexpurl_list_source[rc].toCharArray();
					exceptioncat = o.lm.l[o.fg[filtergroup]->exception_regexpurl_list_ref[rc]]->category.toCharArray();
				}
			//else if ((rc = o.fg[filtergroup]->inExceptionRegExpHeaderList(header.header)) >= 0) {
						//isexception = true;
						//// exception regular expression header match:
				//exceptionreason = o.language_list.getTranslation(610);
					//message_no = 610;
				//exceptionreason += o.fg[filtergroup]->exception_regexpheader_list_source[rc].toCharArray();
						//exceptioncat = o.lm.l[o.fg[filtergroup]->exception_regexpheader_list_ref[rc]]->category.toCharArray();
			//}
#ifdef REFEREREXCEPT
#ifndef LOCAL_LISTS
				else if (o.fg[filtergroup]->inRefererExceptionLists(header.getReferer())) { // referer exception
					isexception = true;
					exceptionreason = o.language_list.getTranslation(620);
					message_no = 620;
				}
#endif
#endif
			}


#ifdef DGDEBUG
			std::cout << dbgPeerPort << " -extracted url:" << urld << std::endl;
#endif

			// don't run willScanRequest if content scanning is disabled, or on exceptions if contentscanexceptions is off,
			// or on SSL (CONNECT) requests, or on HEAD requests, or if in AV bypass mode
			String reqtype(header.requestType());
			isconnect = reqtype[0] == 'C';
			ishead = reqtype[0] == 'H';
			

			// Query request and response scanners to see which is interested in scanning data for this request
			// TODO - Should probably block if willScanRequest returns error
			bool multipart = false;
			if (!isbannedip && !isbanneduser && !isconnect && !ishead
				&& (o.fg[filtergroup]->disable_content_scan != 1)
				&& !(isexception && !o.content_scan_exceptions))
			{
				for (std::deque<Plugin *>::iterator i = o.csplugins_begin; i != o.csplugins_end; ++i)
				{
					int csrc = ((CSPlugin*)(*i))->willScanRequest(header.getUrl(), clientuser.c_str(), filtergroup,
						clientip.c_str(), false, false, isexception, isbypass);
					if (csrc > 0)
						responsescanners.push_back((CSPlugin*)(*i));
					else if (csrc < 0)
						syslog(LOG_ERR, "willScanRequest returned error: %d", csrc);
				}
#ifdef DGDEBUG
				std::cout << dbgPeerPort << " -Content scanners interested in response data: " << responsescanners.size() << std::endl;
#endif

				// Only query scanners regarding outgoing data if we are actually sending data in the request
				if (header.contentLength() > 0)
				{
					// POST data log entry - fill in for single-part posts,
					// and fill in overall "guess" for multi-part posts;
					// latter will be overwritten with more detail about
					// individual parts, if part-by-part filtering occurs.
					String mtype(header.getContentType());
					postparts.push_back(postinfo());
					postparts.back().mimetype.assign(mtype);
					postparts.back().size = header.contentLength();
					
					if (mtype == "application/x-www-form-urlencoded" || (multipart = (mtype == "multipart/form-data")))
					{
						// Don't bother if it's a single part POST and is above max_content_ramcache_scan_size
						if (!multipart && header.contentLength() > o.max_content_ramcache_scan_size)
						{
#ifdef DGDEBUG
							std::cout << dbgPeerPort << " -Not running willScanRequest for POST data: single-part POST with content length above size limit" << std::endl;
#endif
						}
						else
						{
							for (std::deque<Plugin *>::iterator i = o.csplugins_begin; i != o.csplugins_end; ++i)
							{
								int csrc = ((CSPlugin*)(*i))->willScanRequest(header.getUrl(), clientuser.c_str(), filtergroup,
									clientip.c_str(), true, !multipart, isexception, isbypass);
								if (csrc > 0)
									requestscanners.push_back((CSPlugin*)(*i));
								else if (csrc < 0)
									syslog(LOG_ERR, "willScanRequest returned error: %d", csrc);
							}
						}
#ifdef DGDEBUG
						std::cout << dbgPeerPort << " -Content scanners interested in request data: " << requestscanners.size() << std::endl;
#endif
					}
				}
			}

			if (((isexception || iscookiebypass || isvirusbypass)
				// don't filter exception and local web server
				// Cookie bypass so don't need to add cookie so just CONNECT (unless should content scan)
				&& !isbannedip	 // bad users pc
				&& !isbanneduser	 // bad user
				&& requestscanners.empty() && responsescanners.empty())  // doesn't need content scanning
				// bad people still need to be able to access the banned page
				|| isourwebserver)
			{
				proxysock.readyForOutput(o.proxy_timeout);  // exception on timeout or error
				header.out(&peerconn, &proxysock, __DGHEADER_SENDALL, true);  // send proxy the request
				docheader.in(&proxysock, persistOutgoing);
				persistProxy = docheader.isPersistent();
				persistPeer  = persistOutgoing && docheader.wasPersistent();
#ifdef DGDEBUG
				std::cout << dbgPeerPort << " -persistPeer: " << persistPeer << std::endl;
#endif
				docheader.out(NULL, &peerconn, __DGHEADER_SENDALL);
				// only open a two-way tunnel on CONNECT if the return code indicates success
				if (!(docheader.returnCode() == 200)) {
					isconnect = false;
				}
				
				if (isconnect) { persistProxy = false; persistOutgoing = false; persistPeer = false;}
				
				try {
					fdt.reset();  // make a tunnel object
					// tunnel from client to proxy and back
					// two-way if SSL
					fdt.tunnel(proxysock, peerconn, isconnect, docheader.contentLength(), true);  // not expected to exception
					docsize = fdt.throughput;
					if (!isourwebserver) {	// don't log requests to the web server
						String rtype(header.requestType());
						doLog(clientuser, clientip, url, header.port, exceptionreason, rtype, docsize, (exceptioncat.length() ? &exceptioncat : NULL), false, 0, isexception,
							false, &thestart, cachehit, ((!isconnect && persistPeer) ? docheader.returnCode() : 200),
							mimetype, wasinfected, wasscanned, 0, filtergroup, &header, message_no);
					}
					if (!persistProxy)
						proxysock.close();  // close connection to proxy
				}
				catch(std::exception & e) {
				}

				if (persistPeer)
					continue;

				break;
			}

			if ((o.max_ips > 0) && (!gotIPs(clientip))) {
#ifdef DGDEBUG
				std::cout << dbgPeerPort << " -no client IP slots left" << std::endl;
#endif
				checkme.isItNaughty = true;
				checkme.whatIsNaughty = "IP limit exceeded.  There is a ";
				checkme.whatIsNaughty += String(o.max_ips).toCharArray();
				checkme.whatIsNaughty += " IP limit set.";
				checkme.whatIsNaughtyLog = checkme.whatIsNaughty;
				checkme.whatIsNaughtyCategories = "IP Limit";
			}
#ifdef RXREDIRECTS
			// URL regexp search and redirect
			urlredirect = header.urlRedirectRegExp(filtergroup);
			if (urlredirect) {
				url = header.redirecturl();
#ifdef DGDEBUG
				std::cout<<"urlRedirectRegExp told us to redirect client to \"" << url << std::endl;
#endif
				proxysock.close();
				String writestring("HTTP/1.0 302 Redirect\nLocation: ");
				writestring += url ;
				writestring += "\n\n";
				peerconn.writeString(writestring.toCharArray());
				break;
						}
#endif
			
#ifdef ADDHEADER
			header.isHeaderAdded(filtergroup);
#endif
			
			// URL regexp search and replace
			urlmodified = header.urlRegExp(filtergroup);
			if (urlmodified) {
				url = header.getUrl();
				urld = header.decode(url);
				urldomain = url.getHostname();

				// if the user wants, re-check the exception site, URL and regex lists after modification.
				// this allows you to, for example, force safe search on Google URLs, then flag the
				// request as an exception, to prevent questionable language in returned site summaries
				// from blocking the entire request.
				// this could be achieved with exception phrases (which are, of course, always checked
				// after the URL) too, but there are cases for both, and flexibility is good.
				if (o.recheck_replaced_urls && !(isbanneduser || isbannedip)) {
					bool is_ssl = header.requestType() == "CONNECT";
					bool is_ip = isIPHostnameStrip(urld);
					if (o.fg[filtergroup]->inExceptionSiteList(urld, true, is_ip, is_ssl)) {	// allowed site
						if (o.fg[0]->isOurWebserver(url)) {
							isourwebserver = true;
						} else {
							isexception = true;
							exceptionreason = o.language_list.getTranslation(602);
							message_no = 602;
							// Exception site match.
							exceptioncat = o.lm.l[o.fg[filtergroup]->exception_site_list]->lastcategory.toCharArray();
						}
					}
					else if (o.fg[filtergroup]->inExceptionURLList(urld, true, is_ip, is_ssl)) {	// allowed url
						isexception = true;
						exceptionreason = o.language_list.getTranslation(603);
						message_no = 603;
						// Exception url match.
						exceptioncat = o.lm.l[o.fg[filtergroup]->exception_url_list]->lastcategory.toCharArray();
					}
					else if ((rc = o.fg[filtergroup]->inExceptionRegExpURLList(urld)) > -1) {
						isexception = true;
						// exception regular expression url match:
						exceptionreason = o.language_list.getTranslation(609);
						message_no = 609;
						exceptionreason += o.fg[filtergroup]->exception_regexpurl_list_source[rc].toCharArray();
						exceptioncat = o.lm.l[o.fg[filtergroup]->exception_regexpurl_list_ref[rc]]->category.toCharArray();
					}
					// don't filter exception and local web server
					if ((isexception
						// even after regex URL replacement, we still don't want banned IPs/users viewing exception sites
						&& !isbannedip	 // bad users pc
						&& !isbanneduser	 // bad user
						&& requestscanners.empty() && responsescanners.empty())
						|| isourwebserver)
					{
						proxysock.readyForOutput(o.proxy_timeout);  // exception on timeout or error
						header.out(&peerconn, &proxysock, __DGHEADER_SENDALL, true);  // send proxy the request
						docheader.in(&proxysock, persistOutgoing);
						persistProxy = docheader.isPersistent();
						persistPeer  = persistOutgoing && docheader.wasPersistent();
#ifdef DGDEBUG
						std::cout << dbgPeerPort << " -persistPeer: " << persistPeer << std::endl;
#endif
						docheader.out(NULL, &peerconn, __DGHEADER_SENDALL);

						// only open a two-way tunnel on CONNECT if the return code indicates success
						if (!(docheader.returnCode() == 200)) {
							isconnect = false;
						}
						if (isconnect) { persistProxy = false; persistOutgoing = false; persistPeer = false;}
						try {
							fdt.reset();  // make a tunnel object
							// tunnel from client to proxy and back
							// two-way if SSL
							fdt.tunnel(proxysock, peerconn, isconnect, docheader.contentLength(), true);  // not expected to exception
							docsize = fdt.throughput;
							if (!isourwebserver) {	// don't log requests to the web server
								String rtype(header.requestType());
								doLog(clientuser, clientip, url, header.port, exceptionreason, rtype, docsize, (exceptioncat.length() ? &exceptioncat : NULL),
									false, 0, isexception, false, &thestart, cachehit, ((!isconnect && persistPeer) ? docheader.returnCode() : 200),
									mimetype, wasinfected, wasscanned, checkme.naughtiness, filtergroup, &header, message_no,
									// content wasn't modified, but URL was
									false, true);
							}

							if (!persistProxy)
								proxysock.close();  // close connection to proxy
						}
						catch(std::exception & e) {
						}

						if (persistPeer)
							continue;

						break;
					}
				}
			}

			// Outgoing header modifications
			headermodified = header.headerRegExp(filtergroup);

			// if o.content_scan_exceptions is on then exceptions have to
			// pass on until later for AV scanning too.
			// Bloody annoying feature that adds mess and complexity to the code
			if (isexception) {
				checkme.isException = true;
				checkme.whatIsNaughtyLog = exceptionreason;
				checkme.whatIsNaughtyCategories = exceptioncat;
			}

			if (isconnect && !isbypass && !isexception) {
				if (!authed) {
#ifdef DGDEBUG
					std::cout << dbgPeerPort << " -CONNECT: user not authed - getting response to see if it's auth required" << std::endl;
#endif
					// send header to proxy
					proxysock.readyForOutput(o.proxy_timeout);
					header.out(NULL, &proxysock, __DGHEADER_SENDALL, true);

					// get header from proxy
					proxysock.checkForInput(o.exchange_timeout);
					docheader.in(&proxysock, persistOutgoing);
					persistProxy = docheader.isPersistent();
					persistPeer  = persistOutgoing && docheader.wasPersistent();
#ifdef DGDEBUG
					std::cout << dbgPeerPort << " -persistPeer: " << persistPeer << std::endl;
#endif
					wasrequested = true;

					if (docheader.returnCode() != 200)
					{
#ifdef DGDEBUG
						std::cout << dbgPeerPort << " -CONNECT: user not authed - doing standard filtering on auth required response" << std::endl;
#endif
						isconnect = false;
					}
				}

				if (isconnect) {
					persistProxy = false;
					persistPeer = false;
					persistOutgoing = false;
#ifdef DGDEBUG
					std::cout << dbgPeerPort << " -CONNECT: user is authed/auth not required - attempting pre-emptive ban" << std::endl;
#endif
					// if its a connect and we don't do filtering on it now then
					// it will get tunneled and not filtered.  We can't tunnel later
					// as its ssl so we can't see the return header etc
					// So preemptive banning is forced on with ssl unfortunately.
					// It is unlikely to cause many problems though.
					requestChecks(&header, &checkme, &urld, &url, &clientip, &clientuser, filtergroup, isbanneduser, isbannedip, room);
					message_no = checkme.message_no;
#ifdef DGDEBUG
					std::cout << dbgPeerPort << " -done checking" << std::endl;
#endif
				}
			}

#ifdef __SSLMITM
			//https mitm but only on port 443
			if (!checkme.isItNaughty && isconnect && o.fg[filtergroup]->ssl_mitm && (header.port == 443)){
#ifdef DGDEBUG
				std::cout << dbgPeerPort << " -Intercepting HTTPS connection" << std::endl;
#endif

				//Do the connect request
				if (!checkme.isItNaughty && !wasrequested) {
#ifdef DGDEBUG
					std::cout << dbgPeerPort << " -Forwarding connect request" << std::endl;
#endif
					proxysock.readyForOutput(o.proxy_timeout);  // exception on timeout or error
					header.out(NULL, &proxysock, __DGHEADER_SENDALL, true);  // send proxy the request
					//check the response headers so we can go ssl
					proxysock.checkForInput(120);
					docheader.in(&proxysock, persistOutgoing);
					persistProxy = docheader.isPersistent();
					persistPeer  = persistOutgoing && docheader.wasPersistent();
#ifdef DGDEBUG
				std::cout << dbgPeerPort << " -persistPeer: " << persistPeer << std::endl;
#endif

				}

				//take care of connect fails / proxy auth requests
				if (!checkme.isItNaughty && !(docheader.returnCode() == 200)) {
#ifdef DGDEBUG
					std::cout << dbgPeerPort << " -Connect request failed / proxy auth required. Returning data to client" << std::endl;
#endif
					//send data to the client and let it deal with it
					docheader.out(NULL, &peerconn,__DGHEADER_SENDALL,true);

					try {
	#ifdef DGDEBUG
						std::cout << dbgPeerPort << " -Forwarding body to client" << std::endl;
	#endif
						fdt.reset();  // make a tunnel object
						// tunnel from proxy to client
						fdt.tunnel(proxysock, peerconn, false);  // not expected to exception
						docsize = fdt.throughput;
						String rtype(header.requestType());
						doLog(clientuser, clientip, url, header.port, exceptionreason, rtype, docsize, &checkme.whatIsNaughtyCategories, false, 0,
							isexception, false, &thestart,
							cachehit, header.returnCode(), mimetype, wasinfected,
							wasscanned, checkme.naughtiness, filtergroup, &header, message_no, false, urlmodified);

						if (!persistProxy)
							proxysock.close();  // close connection to proxy
					}
					catch(std::exception & e) {
					}

					if(persistPeer){
						continue;
					}

					break;
				}

				//<TODO>May be worth moving this if dg gets really busy.
				CertificateAuthority ca(o.ca_certificate_path.c_str(),
								o.ca_private_key_path.c_str(),
								o.cert_private_key_path.c_str(),
								o.generated_cert_path.c_str(),
								o.generated_link_path.c_str());

				X509 * cert = NULL;
				EVP_PKEY * pkey = NULL;
				bool certfromcache = false;
				//generate the cert 
				if (!checkme.isItNaughty){
#ifdef DGDEBUG
					std::cout << dbgPeerPort << " -Getting ssl certificate for client connection" << std::endl;
#endif					

					pkey = ca.getServerPkey();

					//generate the certificate but dont write it to disk (avoid someone 
					//requesting lots of places that dont exist causing the disk to fill
					//up / run out of inodes
					certfromcache = ca.getServerCertificate(urldomain.c_str(), &cert);
										
					//check that the generated cert is not null and fillin checkme if it is
					if (cert == NULL){
						checkme.isItNaughty = true;
						checkme.whatIsNaughty = "Failed to get ssl certificate";
						checkme.whatIsNaughtyLog = checkme.whatIsNaughty;
						checkme.whatIsNaughtyCategories = "SSL Site";					
					}
					else if(pkey == NULL){
						checkme.isItNaughty = true;
						checkme.whatIsNaughty = "Failed to load ssl private key";
						checkme.whatIsNaughtyLog = checkme.whatIsNaughty;
						checkme.whatIsNaughtyCategories = "SSL Site";					
					}
				}

				//startsslserver on the connection to the client
				if (!checkme.isItNaughty){
#ifdef DGDEBUG
					std::cout << dbgPeerPort << " -Going SSL on the peer connection" << std::endl;
#endif
					//send a 200 to the client no matter what because they managed to get a connection to us
					//and we can use it for a blockpage if nothing else
					std::string msg = "HTTP/1.0 200 Connection established\r\n\r\n";
					peerconn.writeString(msg.c_str());
					
					if (peerconn.startSslServer(cert,pkey) < 0){
						//make sure the ssl stuff is shutdown properly so we display the old ssl blockpage
						peerconn.stopSsl();
	
						checkme.isItNaughty = true;
						checkme.whatIsNaughty = "Failed to negotiate ssl connection to client";
						checkme.whatIsNaughtyLog = checkme.whatIsNaughty;
						checkme.whatIsNaughtyCategories = "SSL Site";					
					}
				}

				//startsslclient connected to the proxy and check the certificate of the server
				bool badcert = false;
				if (!checkme.isItNaughty){
#ifdef DGDEBUG
					std::cout << dbgPeerPort << " -Going SSL on connection to proxy" << std::endl;
#endif
					std::string certpath = std::string(o.ssl_certificate_path);
					proxysock.startSslClient(certpath);

#ifdef DGDEBUG
					std::cout << dbgPeerPort << " -Checking certificate" << std::endl;
#endif
					//will fill in checkme of its own accord
					checkCertificate(urldomain,&proxysock,&checkme);
					badcert = checkme.isItNaughty;
				}
				
				//handleConnection inside the ssl tunnel
				if (!checkme.isItNaughty){
					bool writecert = true;
					if (!certfromcache){
						writecert = ca.writeCertificate(urldomain.c_str(),cert);
					}
					
					//if we cant write the certificate its not the end of the world but it is slow
					if (!writecert){
#ifdef DGDEBUG
						std::cout << dbgPeerPort << " -Couldn't save certificate to on disk cache" << std::endl;
#endif
						syslog(LOG_ERR,"Couldn't save certificate to on disk cache");

					}
#ifdef DGDEBUG
					std::cout << dbgPeerPort << " -Handling connections inside ssl tunnel" << std::endl;
#endif
					
					if (authed)
					{
						persistent_authed = true;
					}
					
					handleConnection(peerconn,ip);
#ifdef DGDEBUG
					std::cout << dbgPeerPort << " -Handling connections inside ssl tunnel: done" << std::endl;
#endif
				}
				
				//stopssl on the proxy connection
				//if it was marked as naughty then show a deny page and close the connection 
				if (checkme.isItNaughty) {
#ifdef DGDEBUG
					std::cout << dbgPeerPort << " -SSL Interception failed " << checkme.whatIsNaughty << std::endl;
#endif

					String rtype(header.requestType());
					doLog(clientuser, clientip, url, header.port, checkme.whatIsNaughtyLog, rtype, docsize, &checkme.whatIsNaughtyCategories, true, checkme.blocktype,
						isexception, false, &thestart,
						cachehit, (wasrequested ? docheader.returnCode() : 200), mimetype, wasinfected,
						wasscanned, checkme.naughtiness, filtergroup, &header, message_no, false, urlmodified);
						
					denyAccess(&peerconn, &proxysock, &header, &docheader, &url, &checkme, &clientuser,
						&clientip, filtergroup, ispostblock, headersent, wasinfected, scanerror, badcert);

				}
#ifdef DGDEBUG
				std::cout << dbgPeerPort << " -Shutting down ssl to proxy" << std::endl;
#endif
				proxysock.stopSsl();

#ifdef DGDEBUG
				std::cout << dbgPeerPort << " -Shutting down ssl to client" << std::endl;
#endif

				peerconn.stopSsl();
				
				//tidy up key and cert
				X509_free(cert);
				EVP_PKEY_free(pkey);
				
				persistProxy = false;
				proxysock.close();
				break;

			}
			//if not mitm then just do the tunneling
			else
#endif //__SSLMITM
                // Banned rewrite SSL denied page 
<<<<<<< HEAD
			bool is_ssl = header.requestType() == "CONNECT";
            		if ((is_ssl == true) && (checkme.isItNaughty == true) && (o.fg[filtergroup]->ssl_denied_rewrite == true)){
                		header.DenySSL(filtergroup);
                    		String rtype(header.requestType());
			        doLog(clientuser, clientip, url, header.port, checkme.whatIsNaughtyLog, rtype, docsize, &checkme.whatIsNaughtyCategories, true, checkme.blocktype, isexception, false, &thestart,cachehit, (wasrequested ? docheader.returnCode() : 200), mimetype, wasinfected, wasscanned, checkme.naughtiness, filtergroup, &header, false, urlmodified);
=======
				bool is_ssl = header.requestType() == "CONNECT";
            	if ((is_ssl == true) && (checkme.isItNaughty == true) && (o.fg[filtergroup]->ssl_denied_rewrite == true)){
                	header.DenySSL(filtergroup);
                    String rtype(header.requestType());
			        doLog(clientuser, clientip, url, header.port, checkme.whatIsNaughtyLog, rtype, docsize, &checkme.whatIsNaughtyCategories, true, checkme.blocktype, isexception, false, &thestart,cachehit, (wasrequested ? docheader.returnCode() : 200), mimetype, wasinfected, wasscanned, checkme.naughtiness, filtergroup, &header, message_no, false, urlmodified);
>>>>>>> 0beb867a
					checkme.isItNaughty = false;
                	}

			if (!checkme.isItNaughty && isconnect) {
				// can't filter content of CONNECT
				if (!wasrequested) {
					proxysock.readyForOutput(o.proxy_timeout);  // exception on timeout or error
					header.out(NULL, &proxysock, __DGHEADER_SENDALL, true);  // send proxy the request
				} else {
					docheader.out(NULL, &peerconn, __DGHEADER_SENDALL);
				}
				try {
#ifdef DGDEBUG
					std::cout << dbgPeerPort << " -Opening tunnel for CONNECT" << std::endl;
#endif
					fdt.reset();  // make a tunnel object
					// tunnel from client to proxy and back - *true* two-way tunnel
					fdt.tunnel(proxysock, peerconn, true);  // not expected to exception
					docsize = fdt.throughput;
					String rtype(header.requestType());
					doLog(clientuser, clientip, url, header.port, exceptionreason, rtype, docsize, &checkme.whatIsNaughtyCategories, false,
						0, isexception, false, &thestart,
						cachehit, (wasrequested ? docheader.returnCode() : 200), mimetype, wasinfected,
						wasscanned, checkme.naughtiness, filtergroup, &header, message_no, false, urlmodified);

					if (!persistProxy)
						proxysock.close();  // close connection to proxy
				}
				catch(std::exception & e) {
				}

				if (persistPeer)
					continue;

				break;
			}

			// check header sent to proxy - this is done before the send, so that pre-emptive banning
			// can be used for authenticated users. this gets around the problem of Squid fetching content
			// from sites when they're just going to get banned: not too big an issue in most cases, but
			// not good if blocking sites it would be illegal to retrieve, and allows web bugs/tracking
			// links not to be requested.
			if (authed && !isbypass && !isexception && !checkme.isItNaughty) {
				requestChecks(&header, &checkme, &urld, &url, &clientip, &clientuser, filtergroup,
					isbanneduser, isbannedip, room);
			}

                        // TODO - This post code is too big
                        // Filtering of POST data
                        off_t cl = header.contentLength();
                        if (authed && !checkme.isItNaughty && cl > 0)
                        {
                                // Check for POST upload size blocking, unless request is an exception
                                // MIME type test is just an approximation, but probably good enough

				long max_upload_size;
#ifdef DGDEBUG
                                std::cout << dbgPeerPort << " max upload size general: " << o.max_upload_size << " filtergroup " << filtergroup << ": " << (*o.fg[filtergroup]).max_upload_size << std::endl;
#endif

				if ((*o.fg[filtergroup]).max_upload_size > 0) {
					max_upload_size=(*o.fg[filtergroup]).max_upload_size;
					}
				else {
					max_upload_size=o.max_upload_size;
				}

 				if (!isbypass && !isexception
					&& ((max_upload_size >= 0) && (cl > max_upload_size))
 					&& multipart)
 				{
 #ifdef DGDEBUG
					std::cout << dbgPeerPort << " -Detected POST upload violation by Content-Length header - discarding rest of POST data..." << max_upload_size << std::endl;
#endif
                                        header.discard(&peerconn);
                                        checkme.whatIsNaughty = (*o.fg[filtergroup]).max_upload_size == 0 ? o.language_list.getTranslation(700) : o.language_list.getTranslation(701);
                                        // Web upload is banned.
                                        checkme.whatIsNaughtyLog = checkme.whatIsNaughty;
                                        checkme.whatIsNaughtyCategories = "Web upload";
                                        checkme.isItNaughty = true;
                                        ispostblock = true;
                                }
				else if (!requestscanners.empty())
				{
					// POST scanning by content scanning plugins
					if (multipart)
					{
#ifdef DGDEBUG
						std::cout << dbgPeerPort << " -Filtering multi-part POST data" << std::endl;
#endif
						// multi-part POST, possibly including file upload
						// retrieve each part in turn and filter it on the fly

						// network retrieval buffer
						char buffer[2048];
						size_t bytes_remaining = cl;
					
						// determine boundary between MIME parts
						// limit boundary to a sensible maximum to prevent DoS
						String boundary("--");
						boundary.append(header.getMIMEBoundary());
						// include trailing "\r\n" or "--" in length
						// later on, will also include leading "\r\n"
						// need to make sure boundary fits in half our network buffer,
						// or we won't be able to locate instances of it reliably
						if ((boundary.length() + 2) == 0 || (boundary.length() + 2) > 1022)
							throw postfilter_exception("Could not determine boundary for multi-part POST");

#ifdef DGDEBUG
						std::cout << dbgPeerPort << " -Boundary: " << boundary << std::endl;
#endif

						// Grab remaining data, including trailing boundary
						// Split into parts and process each as we go
						std::auto_ptr<BackedStore> part;
						std::string rolling_buffer;
						std::string trailer;
						rolling_buffer.reserve(2048);
						bool first = true;
						bool last = false;
						// Iterate over all parts.  Stop filtering after the first blocked part,
						// for performance, but keep processing so that we can store all parts
						// if necessary.
						while (bytes_remaining > 0 && !last /*&& !checkme.isItNaughty*/)
						{
							// Grab the next chunk of data
							int bytes_this_time = bytes_remaining > (2048 - rolling_buffer.length())
								? (2048 - rolling_buffer.length()) : bytes_remaining;
							int rc = peerconn.readFromSocketn(buffer, bytes_this_time, 0, 10);
							if (rc < bytes_this_time)
								throw postfilter_exception("Could not retrieve POST data from browser");

							// Put up to (chunk size * 2) in rolling buffer
							rolling_buffer.append(buffer, bytes_this_time);
							bytes_remaining -= bytes_this_time;

							bool foundb = false;
							do
							{
								// Process data from left of buffer
								std::string::size_type loc = rolling_buffer.find(boundary);
								if ((loc == std::string::npos) || (rolling_buffer.length() - (loc + (boundary.length() + 2)) < 0))
								{
									// Didn't contain the boundary, or wasn't long enough
									// to contain boundary plus trailer - append up to
									// the first half of the rolling buffer to the
									// current part, then discard it
									loc = 1024 < rolling_buffer.length() ? 1024 : rolling_buffer.length();
									foundb = false;
								}
								else
								{
									// Contained the boundary - append data up to the
									// boundary, discard that data plus boundary
									foundb = true;
									// See what the two trailing bytes of the boundary are
									trailer.assign(rolling_buffer.substr(loc + boundary.length(), 2));
									if (trailer == "--")
										last = true;
									else if (trailer != "\r\n")
										throw postfilter_exception("Unrecognised multi-part POST boundary trailer");
								}

								// Store data from left-hand half of buffer
								// Don't bother storing the preamble
								if (!first)
								{
									if (part.get() != NULL && part->append(rolling_buffer.substr(0, loc).c_str(), loc))
									{
										if (foundb)
										{
											// Determine where the headers end and the data begins
											part->finalise();
											const char *data = part->getData();
											size_t offset = 0;
											bool foundend = false;
											do
											{
												void *headend = memchr((void*)(data + offset), '\r', part->getLength() - offset);
												if (headend == NULL)
													// not found
													break;
												offset = (size_t) headend - (size_t)(data);
												if ((part->getLength() - offset) >= 4
													&& strncmp(data + offset, "\r\n\r\n", 4) == 0)
												{
													// found
													foundend = true;
													break;
												}
												// not found, but keep looking
												++offset;
											}
											while (offset < (ssize_t)(part->getLength() - 4));

											if (!foundend)
												throw postfilter_exception("End of POST data part headers not found");
#ifdef DGDEBUG
											std::cout << dbgPeerPort << " -POST data headers: " << std::string(data, offset) << std::endl;
#endif
											// Extract pertinent info from part's headers
											String mimetype;
											String disposition;
											size_t hdr_offset = 0;
											do
											{
												// Look for the end of the next header line in the section of the part
												// that we know consists of headers (plus the last '\r')
												void *headend = memchr((void*)(data + hdr_offset), '\r', (offset - hdr_offset) + 1);
												if (headend == NULL)
													// not found
													break;
												size_t new_hdr_offset = (size_t) headend - (size_t) (data);
												if ((new_hdr_offset - hdr_offset > 14)
													&& strncasecmp(data + hdr_offset + 9, "ype: ", 5) == 0)
												{
													// found Content-Type
													mimetype.assign(data + (hdr_offset + 14), new_hdr_offset - (hdr_offset + 14));
												}
												else if ((new_hdr_offset - hdr_offset > 21)
													&& strncasecmp(data + hdr_offset + 9, "isposition: ", 12) == 0)
												{
													// found Content-Disposition
													disposition.assign(data + (hdr_offset + 21), new_hdr_offset - (hdr_offset + 21));
												}
												// Restart from end of current header (also skip '\n')
												hdr_offset = new_hdr_offset + 2;
											}
											while (hdr_offset < offset);
#ifdef DGDEBUG
											std::cout << dbgPeerPort << " -POST part MIME type: " << mimetype << std::endl;
											std::cout << dbgPeerPort << " -POST part disposition: " << disposition << std::endl;
#endif
											// Put info about the part in the POST parts list, for logging
											if (mimetype.empty())
												mimetype.assign("text/plain");
											postparts.push_back(postinfo());
											postparts.back().mimetype.assign(mimetype);
											std::string::size_type start = disposition.find("filename=");
											if (start != std::string::npos)
											{
												start += 9;
												char endchar = ';';
												if (disposition[start] == '"')
												{
													endchar = '"';
													++start;
												}
												std::string::size_type end = disposition.find(endchar, start);
												if (end != std::string::npos)
													postparts.back().filename = disposition.substr(start, end - start);
												else
													postparts.back().filename = disposition.substr(start);
											}
											// Don't include "\r\n\r\n" in part's body data
											offset += 4;
											postparts.back().size = part->getLength();
											postparts.back().bodyoffset = offset;

											// Pre-emptively store the data part if storage is enabled.
											// If, when we get to the end of the filtering, the request
											// is not blocked/marked for storage, all parts will then
											// be deleted.  We need all parts to give decent context.
											if (!o.blocked_content_store.empty())
											{
												postparts.back().storedname = part->store(o.blocked_content_store.c_str());
#ifdef DGDEBUG
												std::cout << dbgPeerPort << " -Pre-emptively stored POST data part: " << postparts.back().storedname << std::endl;
#endif
											}

											// Run part through interested request scanning plugins
											if (!checkme.isItNaughty)
											{
												for (std::deque<CSPlugin *>::iterator i = requestscanners.begin(); i != requestscanners.end(); ++i)
												{
													int csrc = (*i)->willScanData(header.getUrl(), clientuser.c_str(), filtergroup, clientip.c_str(),
														true, false, isexception, isbypass, disposition, mimetype, part->getLength() - offset);
#ifdef DGDEBUG
													std::cerr << dbgPeerPort << " -willScanData returned: " << csrc << std::endl;
#endif
													if (csrc > 0)
													{
														csrc = (*i)->scanMemory(&header, NULL, clientuser.c_str(), filtergroup, clientip.c_str(),
															data + offset, part->getLength() - offset, &checkme,
															&disposition, &mimetype);
														if (csrc != DGCS_CLEAN && csrc != DGCS_WARNING)
														{
															checkme.blocktype = 1;
															postparts.back().blocked = true;
															// Don't delete part (yet) if in stealth mode - need to send the data upstream
															if (o.fg[filtergroup]->reporting_level != -1)
																part.reset();
														}
														if (csrc == DGCS_BLOCKED) {
															// Send part upstream anyway if in stealth mode
															if (o.fg[filtergroup]->reporting_level != -1)
																break;
														}
														else if (csrc == DGCS_INFECTED) {
															wasinfected = true;
															// Send part upstream anyway if in stealth mode
															if (o.fg[filtergroup]->reporting_level != -1)
																break;
														}
														//if its not clean / we errored then treat it as infected
														else if (csrc != DGCS_CLEAN && csrc != DGCS_WARNING) {
															if (csrc < 0) {
																syslog(LOG_ERR, "Return code from content scanner: %d", csrc);
															}
															else {
																syslog(LOG_ERR, "scanFile/Memory returned error: %d", csrc);
															}
															//TODO: have proper error checking/reporting here?
															//at the very least, integrate with the translation system.
															checkme.whatIsNaughty = "WARNING: Could not perform content scan!";
															checkme.whatIsNaughtyLog = (*i)->getLastMessage().toCharArray();
															checkme.whatIsNaughtyCategories = "Content scanning";
															checkme.isItNaughty = true;
															checkme.isException = false;
															scanerror = true;
															break;
														}
													}
													else if (csrc < 0)
														// TODO - Should probably block here
														syslog(LOG_ERR, "willScanData returned error: %d", csrc);
												}
											}
											// Send whole part upstream
											if (!checkme.isItNaughty || o.fg[filtergroup]->reporting_level == -1)
												proxysock.writeToSockete(data, part->getLength(), 0, 20);
										}
									}
									else
									{
										// Data could not be appended to the buffered POST part
										// - length must have exceeded maxcontentfilecachescansize,
										// so send the part directly upstream instead
										if (part.get() != NULL)
										{
#ifdef DGDEBUG
											std::cout << dbgPeerPort << " -POST data part too large, sending upstream" << std::endl;
#endif
											// Send what we've buffered so far, then delete the buffer
											part->finalise();
											proxysock.writeToSockete(part->getData(), part->getLength(), 0, 20);
											part.reset();
										}
										// Send current chunk upstream directly
										proxysock.writeToSockete(rolling_buffer.substr(0, loc).c_str(), loc, 0, 20);
									}
									if (foundb)
									{
										if (!checkme.isItNaughty || o.fg[filtergroup]->reporting_level == -1)
										{
											// Regardless of whether we were buffering or streaming, send the
											// boundary and trailers upstream if this was the last chunk of a part
											proxysock.writeToSockete(boundary.c_str(), boundary.length(), 0, 10);
											proxysock.writeToSockete(trailer.c_str(), trailer.length(), 0, 10);
											// Include final CRLF (after the trailer) after last boundary
											if (last)
												proxysock.writeToSockete("\r\n", 2, 0, 10);
										}
										part.reset(new BackedStore(o.max_content_ramcache_scan_size, o.max_content_filecache_scan_size));
									}
								}

								// If we found the boundary, include boundary size
								// in the length of data we will discard
								if (foundb)
								{
									loc += boundary.length() + 2;
									if (first)
									{
										// We just past the preamble/first boundary
										// Send request headers and first boundary upstream
#ifdef DGDEBUG
										std::cout << dbgPeerPort << " -Preamble/first boundary passed; sending headers & first boundary upstream" << std::endl;
#endif
										if (!wasrequested && (!checkme.isItNaughty || o.fg[filtergroup]->reporting_level == -1))
										{
											proxysock.readyForOutput(o.proxy_timeout);
											// sent *without* POST data, so cannot retrieve headers yet
											header.out(NULL, &proxysock, __DGHEADER_SENDALL, true);
											wasrequested = true;
											proxysock.writeToSockete(boundary.c_str(), boundary.length(), 0, 10);
											proxysock.writeToSockete(trailer.c_str(), trailer.length(), 0, 10);
										}
										first = false;
										// Clear out dummy log data so it can be filled in
										// with info about each POST part individually
										postparts.clear();
										// For all boundaries after the first, include the leading CRLF
										boundary.insert(0, "\r\n");
										// Create BackedStore for first data part
										part.reset(new BackedStore(o.max_content_ramcache_scan_size, o.max_content_filecache_scan_size));
									}
								}
								rolling_buffer.erase(0, loc);
							}
							while (foundb /*&& !checkme.isItNaughty*/);
						} // while bytes_remaining > 0 && !last /* && not blocked */

						// If the request is not blocked or storage has not been requested,
						// delete all the (possibly) pre-emptively stored data parts
						if (!o.blocked_content_store.empty() && (!checkme.isItNaughty || !checkme.store))
						{
#ifdef DGDEBUG
							std::cout << dbgPeerPort << " -Request was not blocked/marked for storage. Deleting data parts:" << std::endl;
#endif
							for (std::list<postinfo>::iterator i = postparts.begin(); i != postparts.end(); ++i)
							{
								if (i->storedname.empty())
									continue;
#ifdef DGDEBUG
								std::cout << dbgPeerPort << " -Part " << i->storedname << std::endl;
#endif
								unlink(i->storedname.c_str());
								i->storedname.clear();
							}
#ifdef DGDEBUG
							std::cout << dbgPeerPort << " -All parts deleted" << std::endl;
#endif
						}

						if (!checkme.isItNaughty)
						{
							// Were we still within a part when the data came to an end?
							// Did we not find a correctly-formatted last part boundary?
							// Was there data (other than a CRLF) remaining after the final boundary?
							if (rolling_buffer.length() > 2 || !last || bytes_remaining > 2)
							{
								std::ostringstream ss;
								ss << "Last part of multi-part POST was not correctly terminated.  Part length: ";
								ss << part->getLength() << ", bytes remaining: " << bytes_remaining << ", last part found: " << last;
								throw postfilter_exception(ss.str().c_str());
							}
							// get header from proxy
							// wasrequested will have been set to true (we have had to send out
							// the request headers & POST data by the time we get here), so none
							// of the code below here will do this for us.
#ifdef DGDEBUG
							std::cout << dbgPeerPort << " -All parts sent upstream; retrieving response headers" << std::endl;
#endif
							proxysock.checkForInput(120);
							docheader.in(&proxysock, persistOutgoing);
							persistProxy = docheader.isPersistent();
							persistPeer  = persistOutgoing && docheader.wasPersistent();

#ifdef DGDEBUG
				std::cout << dbgPeerPort << " -persistPeer: " << persistPeer << std::endl;
#endif

						}
						else
						{
							// Was blocked - discard rest of POST data before we show the block page
#ifdef DGDEBUG
							std::cout << dbgPeerPort << " -POST data part blocked; discarding remaining POST data" << std::endl;
#endif
							// Send rest of data upstream anyway if in stealth mode
							if (o.fg[filtergroup]->reporting_level == -1)
							{
								proxysock.writeToSockete(rolling_buffer.c_str(), rolling_buffer.length(), 0, 10);
								fdt.reset();
								fdt.tunnel(peerconn, proxysock, false, bytes_remaining, false);
								// Also retrieve response headers, if wasrequested was set to true,
								// because nothing else will do so later on
								if (wasrequested)
								{
									docheader.in(&proxysock, persistOutgoing);
									persistProxy = docheader.isPersistent();
									persistPeer  = persistOutgoing && docheader.wasPersistent();
#ifdef DGDEBUG
				std::cout << dbgPeerPort << " -persistPeer: " << persistPeer << std::endl;
#endif

								}
							}
							else
								header.discard(&peerconn, bytes_remaining);
						}

					}
					else // if (mtype == "application/x-www-form-urlencoded")
					{
#ifdef DGDEBUG
						std::cout << dbgPeerPort << " -Filtering single-part POST data" << std::endl;
#endif
						// single-part POST (plain-text form data)
						// we know the size for the part has already been checked by this point
						// TODO Change this to use a BackedStore for consistency, and so that we
						// don't have to have cut-and-pasted code in the blocked content storage
						// implementation?  Should possibly make this a loop around a more
						// light-weight socket read function, as even if we won't get data into the
						// BackedStore in a zero-copy fashion, there is no reason to have *too*
						// much copied data sat around in RAM.
						// Also a "reserve()"-alike for BackedStore wouldn't go amiss, as we know
						// the data size in advance.
						char buffer[cl];
						int rc = peerconn.readFromSocketn(buffer, cl, 0, 10);
						
						if (rc < 0)
							throw postfilter_exception("Could not retrieve POST data from browser");
						
						// Set the POST data buffer on the request, so that it
						// does not block indefinitely trying to tunnel data that
						// the browser has already sent
						header.setPostData(buffer, cl);

						// data looks like "name=value+1&name2=value+2".
						// parse the text to remove variable names and pad with
						// spaces at beginning & end.
						String result(" ");
						bool inname = true;
						for (off_t i = 1; i < cl; ++i)
						{
							if (inname)
							{
								if (buffer[i] == '=')
									inname = false;
							}
							else
							{
								if (buffer[i] == '&')
								{
									inname = true;
									result.append(" ");
								}
								else
									result.append(1, buffer[i]);
							}
						}
						result.append(" ");

						// turn '+' back into ' '
						result.replaceall("+", " ");

						// decode %xx
						result = HTTPHeader::decode(result, true);

						// Run the result through request scanners which are happy to deal with reconstituted data
#ifdef DGDEBUG
						std::cout << dbgPeerPort << " -Form data: " << result.c_str() << std::endl;
#endif
						for (std::deque<CSPlugin *>::iterator i = requestscanners.begin(); i != requestscanners.end(); ++i)
						{
							int csrc = (*i)->willScanData(header.getUrl(), clientuser.c_str(), filtergroup, clientip.c_str(),
								true, true, isexception, isbypass, "", "text/plain", result.length());
#ifdef DGDEBUG
							std::cerr << dbgPeerPort << " -willScanData returned: " << csrc << std::endl;
#endif
							if (csrc > 0)
							{
								String mimetype("text/plain");
								csrc = (*i)->scanMemory(&header, NULL, clientuser.c_str(), filtergroup, clientip.c_str(),
									result.c_str(), result.length(), &checkme, NULL, &mimetype);
								if (csrc != DGCS_CLEAN && csrc != DGCS_WARNING)
								{
									checkme.blocktype = 1;
									postparts.back().blocked = true;
									if (checkme.store && !o.blocked_content_store.empty())
									{
										// Write original encoded buffer to disk
										std::ostringstream timedprefix;
										timedprefix << o.blocked_content_store << '-' << time(NULL) << '-' << std::flush;
										std::string pfx(timedprefix.str());
										char storedname[pfx.length() + 7];
										strncpy(storedname, pfx.c_str(), pfx.length());
										strncpy(storedname + pfx.length(), "XXXXXX", 6);
										storedname[pfx.length() + 6] = '\0';
#ifdef DGDEBUG
										std::cout << dbgPeerPort << " -Single-part POST: storedname template: " << storedname << std::endl;
#endif
										int storefd;
										if ((storefd = mkstemp(storedname)) < 0)
										{
											std::ostringstream ss;
											ss << "Could not create file for single-part POST data: " << strerror(errno);
											throw std::runtime_error(ss.str().c_str());
										}
#ifdef DGDEBUG
										std::cout << dbgPeerPort << " -Single-part POST: storedname: " << storedname << std::endl;
#endif
										postparts.back().storedname = storedname;
										ssize_t bytes_written = 0;
										ssize_t rc = 0;
										do
										{
											rc = write(storefd, buffer + bytes_written, cl - bytes_written);
											if (rc > 0)
												bytes_written += rc;
										}
										while (bytes_written < cl && (rc > 0 || errno == EINTR));
										if (rc < 0 && errno != EINTR)
										{
											std::ostringstream ss;
											ss << "Could not write single-part POST data to file: " << strerror(errno);
											do
											{
												rc = close(storefd);
											}
											while (rc < 0 && errno == EINTR);
											throw std::runtime_error(ss.str().c_str());
										}
										do
										{
											rc = close(storefd);
										}
										while (rc < 0 && errno == EINTR);
									}
								}
								if (csrc == DGCS_BLOCKED) {
									break;
								}
								else if (csrc == DGCS_INFECTED) {
									wasinfected = true;
									break;
								}
								//if its not clean / we errored then treat it as infected
								else if (csrc != DGCS_CLEAN && csrc != DGCS_WARNING) {
									if (csrc < 0) {
										syslog(LOG_ERR, "Unknown return code from content scanner: %d", csrc);
									}
									else {
										syslog(LOG_ERR, "scanFile/Memory returned error: %d", csrc);
									}
									//TODO: have proper error checking/reporting here?
									//at the very least, integrate with the translation system.
									checkme.whatIsNaughty = "WARNING: Could not perform content scan!";
									checkme.whatIsNaughtyLog = (*i)->getLastMessage().toCharArray();
									checkme.whatIsNaughtyCategories = "Content scanning";
									checkme.isItNaughty = true;
									checkme.isException = false;
									scanerror = true;
									break;
								}
							}
							else if (csrc < 0)
								// TODO - Should probably block here
								syslog(LOG_ERR, "willScanData returned error: %d", csrc);
						}
					}
					// Cannot be other, unknown MIME type because MIME type
					// is checked before CS plugins are queried (so plugin lists
					// will be empty for other MIME types)
				}
			}
#ifdef DGDEBUG
			// Banning POST requests for unauthed users (when auth is enabled) could potentially prevent users from authenticating.
			else if (!authed)
				std::cout << dbgPeerPort << " -Skipping POST filtering because user is unauthed." << std::endl;
#endif

			if (!checkme.isItNaughty) {
				// the request is ok, so we can	now pass it to the proxy, and check the returned header
				// temp char used in various places here
				char *i;

				// send header to proxy
				if (!wasrequested) {
					proxysock.readyForOutput(o.proxy_timeout);
					header.out(&peerconn, &proxysock, __DGHEADER_SENDALL, true);

					// get header from proxy
					proxysock.checkForInput(o.exchange_timeout);
					docheader.in(&proxysock, persistOutgoing);
					persistProxy = docheader.isPersistent();
					persistPeer  = persistOutgoing && docheader.wasPersistent();
#ifdef DGDEBUG
				std::cout << dbgPeerPort << " -persistPeer: " << persistPeer << std::endl;
#endif

					wasrequested = true;  // so we know where we are later
				}
				
#ifdef DGDEBUG
				std::cout << dbgPeerPort << " -got header from proxy" << std::endl;
				if (!persistProxy)
					std::cout << dbgPeerPort << " -header says close, so not persisting" << std::endl;
#endif

				// if we're not careful, we can end up accidentally setting the bypass cookie twice.
				// because of the code flow, this second cookie ends up with timestamp 0, and is always disallowed.
				if (isbypass && !isvirusbypass && !iscookiebypass) {
#ifdef DGDEBUG
					std::cout<<"Setting GBYPASS cookie; bypasstimestamp = "<<bypasstimestamp<<std::endl;
#endif
					String ud(urldomain);
					if (ud.startsWith("www.")) {
						ud = ud.after("www.");
					}

					docheader.setCookie("GBYPASS", ud.toCharArray(), hashedCookie(&ud, o.fg[filtergroup]->cookie_magic.c_str(), &clientip, bypasstimestamp).toCharArray());

					// redirect user to URL with GBYPASS parameter no longer appended
					docheader.header[0] = "HTTP/1.0 302 Redirect";
					String loc("Location: ");
					loc += header.getUrl(true);
					docheader.header.push_back(loc);
					docheader.setContentLength(0);

					persistOutgoing = false;
					docheader.out(NULL, &peerconn, __DGHEADER_SENDALL);

					if (!persistProxy)
						proxysock.close();  // close connection to proxy

					break;
				}
				
				// don't even bother scan testing if the content-length header indicates the file is larger than the maximum size we'll scan
				// - based on patch supplied by cahya (littlecahya@yahoo.de)
				// be careful: contentLength is signed, and max_content_filecache_scan_size is unsigned
				off_t cl = docheader.contentLength();
				if (!responsescanners.empty()) {
					if (cl == 0)
						responsescanners.clear();
					else if ((cl > 0) && (cl > o.max_content_filecache_scan_size))
						responsescanners.clear();
				}

				// now that we have the proxy's header too, we can make a better informed decision on whether or not to scan.
				// this used to be done before we'd grabbed the proxy's header, rendering exceptionvirusmimetypelist useless,
				// and exceptionvirusextensionlist less effective, because we didn't have a Content-Disposition header.
				if (!responsescanners.empty())
				{
#ifdef DGDEBUG
					std::cerr << dbgPeerPort << " -Number of response CS plugins in candidate list: " << responsescanners.size() << std::endl;
#endif
					//send header to plugin here needed
					//also send user and group
#ifdef DGDEBUG
					int j = 0;
#endif
					std::deque<CSPlugin *> newplugins;
					for (std::deque<CSPlugin *>::iterator i = responsescanners.begin(); i != responsescanners.end(); ++i)
					{
						int csrc = (*i)->willScanData(header.getUrl(), clientuser.c_str(), filtergroup, clientip.c_str(),
							false, false, isexception, isbypass, docheader.disposition(), docheader.getContentType(), docheader.contentLength());
#ifdef DGDEBUG
						std::cerr << dbgPeerPort << " -willScanData for plugin " << j << " returned: " << csrc << std::endl;
#endif
						if (csrc > 0)
							newplugins.push_back(*i);
						else if (csrc < 0)
							// TODO Should probably block on error
							syslog(LOG_ERR, "willScanData returned error: %d", csrc);
#ifdef DGDEBUG
						j++;
#endif
					}

					// Store only those plugins which responded positively to willScanData
					responsescanners.swap(newplugins);
				}

				// no need to check bypass mode, exception mode, auth required headers, redirections, or banned ip/user (the latter get caught by requestChecks later)
				if (!isexception && !isbypass && !(isbannedip || isbanneduser) && !docheader.isRedirection() && !docheader.authRequired())
				{
					bool download_exception = false;
					
					// Check the exception file site and MIME type lists.
					mimetype = docheader.getContentType().toCharArray();
					if (o.fg[filtergroup]->inExceptionFileSiteList(urld))
						download_exception = true;
					else {
						if (o.lm.l[o.fg[filtergroup]->exception_mimetype_list]->findInList(mimetype.c_str()))
							download_exception = true;
					}

					// Perform banned MIME type matching
					if (!download_exception) {
						// If downloads are blanket blocked, block outright.
						if (o.fg[filtergroup]->block_downloads) {
							// did not match the exception list
							checkme.whatIsNaughty = o.language_list.getTranslation(750);
							// Blanket file download is active
							checkme.whatIsNaughty += mimetype;
							checkme.whatIsNaughtyLog = checkme.whatIsNaughty;
							checkme.isItNaughty = true;
							checkme.whatIsNaughtyCategories = "Blanket download block";
						}
						else if ((i = o.lm.l[o.fg[filtergroup]->banned_mimetype_list]->findInList(mimetype.c_str())) != NULL) {
							// matched the banned list
							checkme.whatIsNaughty = o.language_list.getTranslation(800);
							// Banned MIME Type:
							checkme.whatIsNaughty += i;
							checkme.whatIsNaughtyLog = checkme.whatIsNaughty;
							checkme.isItNaughty = true;
							checkme.whatIsNaughtyCategories = "Banned MIME Type";
						}
						
#ifdef DGDEBUG
						std::cout << dbgPeerPort << mimetype.length() << std::endl;
						std::cout << dbgPeerPort << " -:" << mimetype;
						std::cout << dbgPeerPort << " -:" << std::endl;
#endif
					}

					// Perform extension matching - if not already matched the exception MIME or site lists
					if (!download_exception) {
						// Can't ban file extensions of URLs that just redirect
						String tempurl(urld);
						String tempdispos(docheader.disposition());
						unsigned int elist, blist;
						elist = o.fg[filtergroup]->exception_extension_list;
						blist = o.fg[filtergroup]->banned_extension_list;
						char* e = NULL;
						char* b = NULL;
						if (tempdispos.length() > 1) {
							// dispos filename must take presidense
#ifdef DGDEBUG
							std::cout << dbgPeerPort << " -Disposition filename:" << tempdispos << ":" << std::endl;
#endif
							// The function expects a url so we have to
							// generate a pseudo one.
							tempdispos = "http://foo.bar/" + tempdispos;
							e = o.fg[filtergroup]->inExtensionList(elist, tempdispos);
							// Only need to check banned list if not blanket blocking
							if ((e == NULL) && !(o.fg[filtergroup]->block_downloads))
								b = o.fg[filtergroup]->inExtensionList(blist, tempdispos);
						} else {
							if (!tempurl.contains("?")) {
								e = o.fg[filtergroup]->inExtensionList(elist, tempurl);
								if ((e == NULL) && !(o.fg[filtergroup]->block_downloads))
									b = o.fg[filtergroup]->inExtensionList(blist, tempurl);
							}
							else if (String(mimetype.c_str()).contains("application/")) {
								while (tempurl.endsWith("?")) {
									tempurl.chop();
								}
								while (tempurl.contains("/")) {	// no slash no url
									e = o.fg[filtergroup]->inExtensionList(elist, tempurl);
									if (e != NULL)
										break;
									if (!(o.fg[filtergroup]->block_downloads))
										b = o.fg[filtergroup]->inExtensionList(blist, tempurl);
									while (tempurl.contains("/") && !tempurl.endsWith("?")) {
										tempurl.chop();
									}
									tempurl.chop();  // get rid of the ?
								}
							}
						}
						
						// If downloads are blanket blocked, block unless matched the exception list.
						// If downloads are not blanket blocked, block if matched the banned list and not the exception list.
						if (o.fg[filtergroup]->block_downloads && (e == NULL)) {
							// did not match the exception list
							checkme.whatIsNaughty = o.language_list.getTranslation(751);
							// Blanket file download is active
							checkme.whatIsNaughtyLog = checkme.whatIsNaughty;
							checkme.isItNaughty = true;
							checkme.whatIsNaughtyCategories = "Blanket download block";
						}
						else if (!(o.fg[filtergroup]->block_downloads) && (e == NULL) && (b != NULL)) {
							// matched the banned list
							checkme.whatIsNaughty = o.language_list.getTranslation(900);
							// Banned extension:
							checkme.whatIsNaughty += b;
							checkme.whatIsNaughtyLog = checkme.whatIsNaughty;
							checkme.isItNaughty = true;
							checkme.whatIsNaughtyCategories = "Banned extension";
						}
						else if (e != NULL) {
							// intention is to match either/or of the MIME & extension lists
							// so if it gets this far, un-naughty it (may have been naughtied by the MIME type list)
							checkme.isItNaughty = false;
						}
					}
				}

				// check header sent to proxy - this could be done before the send, but we
				// want to wait until after the MIME type & extension checks, because they may
				// act as a quicker rejection. also so as not to pre-emptively ban currently
				// un-authed users.
				if (!authed && !isbypass && !isexception && !checkme.isItNaughty && !docheader.authRequired()) {
					requestChecks(&header, &checkme, &urld, &url, &clientip, &clientuser, filtergroup,
						isbanneduser, isbannedip, room);
				}

				// check body from proxy
				// can't do content filtering on HEAD or redirections (no content)
				// actually, redirections CAN have content
				if (!checkme.isItNaughty && (cl != 0) && !ishead) {
					if (((docheader.isContentType("text") || docheader.isContentType("-")) && !isexception) || !responsescanners.empty()) {
						// don't search the cache if scan_clean_cache disabled & runav true (won't have been cached)
						// also don't search cache for auth required headers (same reason)

						// checkme: does not searching the cache if scan_clean_cache is disabled break the fancy DM's bypass stuff?
						// probably, since it uses a "magic" status code in the cache; easier than coding yet another hash type.

						if (o.url_cache_number > 0 && (o.scan_clean_cache || responsescanners.empty()) && !docheader.authRequired()) {
							if (wasClean(urld, filtergroup)) {
								wasclean = true;
								cachehit = true;
								responsescanners.clear();
#ifdef DGDEBUG
								std::cout << dbgPeerPort << " -url was clean skipping content and AV checking" << std::endl;
#endif
							}
						}
						// despite the debug note above, we do still go through contentFilter for cached non-exception HTML,
						// as content replacement rules need to be applied.
						waschecked = true;
						if (!responsescanners.empty()) {
#ifdef DGDEBUG
							std::cout << dbgPeerPort << " -Filtering with expectation of a possible csmessage" << std::endl;
#endif
							String csmessage;
							contentFilter(&docheader, &header, &docbody, &proxysock, &peerconn, &headersent, &pausedtoobig,
								&docsize, &checkme, wasclean, filtergroup, responsescanners, &clientuser, &clientip,
								&wasinfected, &wasscanned, isbypass, urld, urldomain, &scanerror, contentmodified, &csmessage);
							if (csmessage.length() > 0) {
#ifdef DGDEBUG
								std::cout << dbgPeerPort << " -csmessage found: " << csmessage << std::endl;
#endif
								exceptionreason = csmessage.toCharArray();
							}
						} else {
							contentFilter(&docheader, &header, &docbody, &proxysock, &peerconn, &headersent, &pausedtoobig,
								&docsize, &checkme, wasclean, filtergroup, responsescanners, &clientuser, &clientip,
								&wasinfected, &wasscanned, isbypass, urld, urldomain, &scanerror, contentmodified, NULL);
						}
					}
				}
			}

			if (!isexception && checkme.isException) {
				isexception = true;
				exceptionreason = checkme.whatIsNaughtyLog;
			}

			if (o.url_cache_number > 0) {
				// add to cache if: wasn't already there, wasn't naughty, wasn't allowed by bypass/soft block, was text,
				// was virus scanned and scan_clean_cache is enabled, was a GET request,
				// and response was not a set of auth required headers (we haven't checked
				// the actual content, just the proxy's auth error page!).
				// also don't add "not modified" responses to the cache - if someone adds
				// an entry and does a soft restart, we don't want the site to end up in
				// the clean cache because someone who's already been to it hits refresh.
				if (!wasclean && !checkme.isItNaughty && !isbypass
					&& (docheader.isContentType("text") || (wasscanned && o.scan_clean_cache))
					&& (header.requestType() == "GET") && (docheader.returnCode() == 200))
				{
					addToClean(urld, filtergroup);
				}
			}

			// then we deny. previously, this checked the isbypass flag too; now, since bypass requests only undergo the same checking
			// as exceptions, it needn't. and in fact it mustn't, if bypass requests are to be virus scanned/blocked in the same manner as exceptions.
			// make sure we keep track of whether or not logging has been performed, as we may be in stealth mode and don't want to double log.
			bool logged = false;
			if (checkme.isItNaughty) {
				String rtype(header.requestType());
#ifdef DGDEBUG
				std::cout<<"Category: "<<checkme.whatIsNaughtyCategories<<std::endl;
#endif
				logged = true;
				doLog(clientuser, clientip, url, header.port, checkme.whatIsNaughtyLog,
					rtype, docsize, &checkme.whatIsNaughtyCategories, true, checkme.blocktype, false, false, &thestart,
					cachehit, 403, mimetype, wasinfected, wasscanned, checkme.naughtiness, filtergroup,
					&header, message_no, contentmodified, urlmodified, headermodified);
				if (denyAccess(&peerconn, &proxysock, &header, &docheader, &url, &checkme, &clientuser,&clientip, filtergroup, ispostblock, headersent, wasinfected, scanerror))
				{
					return;  // not stealth mode
				}

				// if get here in stealth mode
			}

			if (!wasrequested) {
				proxysock.readyForOutput(o.proxy_timeout);  // exceptions on error/timeout
				header.out(&peerconn, &proxysock, __DGHEADER_SENDALL, true);  // exceptions on error/timeout
				proxysock.checkForInput(o.exchange_timeout);  // exceptions on error/timeout
				docheader.in(&proxysock, persistOutgoing);  // get reply header from proxy
				persistProxy = docheader.isPersistent();
				persistPeer  = persistOutgoing && docheader.wasPersistent();
#ifdef DGDEBUG
				std::cout << dbgPeerPort << " -persistPeer: " << persistPeer << std::endl;
#endif
			}

			//TODO: need to change connection: close if there is plugin involved.
#ifdef DGDEBUG
			std::cout << dbgPeerPort << " -sending header to client" << std::endl;
#endif
			peerconn.readyForOutput(o.proxy_timeout);  // exceptions on error/timeout
			if (headersent == 1) {
				docheader.out(NULL, &peerconn, __DGHEADER_SENDREST);  // send rest of header to client
#ifdef DGDEBUG
				std::cout << dbgPeerPort << " -sent rest header to client" << std::endl;
#endif
			}
			else if (headersent == 0) {
				docheader.out(NULL, &peerconn, __DGHEADER_SENDALL);  // send header to client
#ifdef DGDEBUG
				std::cout << dbgPeerPort << " -sent all header to client" << std::endl;
#endif
			}

			if (waschecked) {
				if (!docheader.authRequired() && !pausedtoobig) {
					String rtype(header.requestType());
					if (!logged) {
						doLog(clientuser, clientip, url, header.port, exceptionreason,
							rtype, docsize, &checkme.whatIsNaughtyCategories, false, 0, isexception,
							docheader.isContentType("text"), &thestart, cachehit, docheader.returnCode(), mimetype,
							wasinfected, wasscanned, checkme.naughtiness, filtergroup, &header, message_no,
							contentmodified, urlmodified, headermodified);
					}
				}

				peerconn.readyForOutput(o.proxy_timeout);  // check for error/timeout needed

				// it must be clean if we got here
				if (docbody.dontsendbody && docbody.tempfilefd > -1) {
					// must have been a 'fancy'
					// download manager so we need to send a special link which
					// will get recognised and cause DG to send the temp file to
					// the browser.  The link will be the original URL with some
					// magic appended to it like the bypass system.

					// format is:
					// GSBYPASS=hash(ip+url+tempfilename+mime+disposition+secret)
					// &N=tempfilename&M=mimetype&D=dispos

					String ip(clientip);
					String tempfilename(docbody.tempfilepath.after("/tf"));
					String tempfilemime(docheader.getContentType());
					String tempfiledis(miniURLEncode(docheader.disposition().toCharArray()).c_str());
					String secret(o.fg[filtergroup]->magic.c_str());
					String magic(ip + url + tempfilename + tempfilemime + tempfiledis + secret);
					String hashed(magic.md5());
#ifdef DGDEBUG
					std::cout << dbgPeerPort << " -sending magic link to client: " << ip << " " << url << " " << tempfilename << " " << tempfilemime << " " << tempfiledis << " " << secret << " " << hashed << std::endl;
#endif
					String sendurl(url);
					if (!sendurl.after("://").contains("/")) {
						sendurl += "/";
					}
					if (sendurl.contains("?")) {
						sendurl = sendurl + "&GSBYPASS=" + hashed + "&N=";
					} else {
						sendurl = sendurl + "?GSBYPASS=" + hashed + "&N=";
					}
					sendurl += tempfilename + "&M=" + tempfilemime + "&D=" + tempfiledis;
					docbody.dm_plugin->sendLink(peerconn, sendurl, url);

					// can't persist after this - DM plugins don't generally send a Content-Length.
					//TODO: need to change connection: close if there is plugin involved.
					persistOutgoing = false;
				} else {
#ifdef DGDEBUG
					std::cout << dbgPeerPort << " -sending body to client" << std::endl;
#endif
					docbody.out(&peerconn);  // send doc body to client
				}
#ifdef DGDEBUG
				if (pausedtoobig) {
					std::cout << dbgPeerPort << " -sent PARTIAL body to client" << std::endl;
				} else {
					std::cout << dbgPeerPort << " -sent body to client" << std::endl;
				}
#endif
				if (pausedtoobig && !docbody.dontsendbody) {
#ifdef DGDEBUG
					std::cout << dbgPeerPort << " -about to start tunnel to send the rest" << std::endl;
#endif
					fdt.reset();
#ifdef DGDEBUG
					std::cout << dbgPeerPort << " -1tunnel activated" << std::endl;
#endif
					fdt.tunnel(proxysock, peerconn, false, docheader.contentLength() - docsize, true);
					docsize += fdt.throughput;
					String rtype(header.requestType());
					if (!logged) {
						doLog(clientuser, clientip, url, header.port, exceptionreason,
							rtype, docsize, &checkme.whatIsNaughtyCategories, false, 0, isexception,
							docheader.isContentType("text"), &thestart, cachehit, docheader.returnCode(), mimetype,
							wasinfected, wasscanned, checkme.naughtiness, filtergroup, &header, message_no,
							contentmodified, urlmodified, headermodified);
					}
				}
			} else if (!ishead) {
				// was not supposed to be checked
				fdt.reset();
#ifdef DGDEBUG
				std::cout << dbgPeerPort << " -2tunnel activated" << std::endl;
#endif
				fdt.tunnel(proxysock, peerconn, isconnect, docheader.contentLength(), true);
				docsize = fdt.throughput;
				String rtype(header.requestType());
				if (!logged) {
					doLog(clientuser, clientip, url, header.port, exceptionreason,
						rtype, docsize, &checkme.whatIsNaughtyCategories, false, 0, isexception,
						docheader.isContentType("text"), &thestart, cachehit, docheader.returnCode(), mimetype,
						wasinfected, wasscanned, checkme.naughtiness, filtergroup, &header, message_no,
						contentmodified, urlmodified, headermodified);
				}
			}

			if (!persistProxy)
				proxysock.close();

		} // while persistOutgoing
	}
	catch(postfilter_exception &e)
	{
#ifdef DGDEBUG
		std::cerr << dbgPeerPort << " -connection handler caught a POST filtering exception: " << e.what() << std::endl;
#endif
		syslog(LOG_ERR, "POST filtering exception: %s", e.what());

		// close connection to proxy
		proxysock.close();

		return;
	}
	catch(std::exception & e) {
#ifdef DGDEBUG
		std::cerr << dbgPeerPort << " -connection handler caught an exception: " << e.what() << std::endl;
#endif

		// close connection to proxy
		proxysock.close();

		return;
	}

	try {
#ifdef DGDEBUG
		std::cout << dbgPeerPort << " -Attempting graceful connection close" << std::endl;
#endif
		int fd = peerconn.getFD();
		shutdown(fd, SHUT_WR);

		char buff[2];
		peerconn.readFromSocket(buff, 2, 0, 5);

		// close connection to the client
		peerconn.close();
	}
	catch(std::exception & e) {
		// close connection to the client
		peerconn.close();
	}

	return;
}

// decide whether or not to perform logging, categorise the log entry, and write it.
void ConnectionHandler::doLog(std::string &who, std::string &from, String &where, unsigned int &port,
		std::string &what, String &how, off_t &size, std::string *cat, bool isnaughty, int naughtytype,
		bool isexception, bool istext, struct timeval *thestart, bool cachehit,
		int code, std::string &mimetype, bool wasinfected, bool wasscanned, int naughtiness, int filtergroup,
		HTTPHeader* reqheader, int message_no, bool contentmodified, bool urlmodified, bool headermodified)
{

	// don't log if logging disabled entirely, or if it's an ad block and ad logging is disabled,
	// or if it's an exception and exception logging is disabled
	if (
		(o.ll == 0) ||
		((cat != NULL) && !o.log_ad_blocks && (strstr(cat->c_str(),"ADs") != NULL)) ||
		((o.log_exception_hits == 0) && isexception))
	{
#ifdef DGDEBUG
		if (o.ll != 0)
		{
			if (isexception)
				std::cout << dbgPeerPort << " -Not logging exceptions" << std::endl;
			else
				std::cout << dbgPeerPort << " -Not logging 'ADs' blocks" << std::endl;
		}
#endif
		return;
	}

	std::string data, cr("\n");

	if ((isexception && (o.log_exception_hits == 2))
		|| isnaughty || o.ll == 3 || (o.ll == 2 && istext))
	{
		// put client hostname in log if enabled.
		// for banned & exception IP/hostname matches, we want to output exactly what was matched against,
		// be it hostname or IP - therefore only do lookups here when we don't already have a cached hostname,
		// and we don't have a straight IP match agaisnt the banned or exception IP lists.
		if (o.log_client_hostnames && (clienthost == NULL) && !matchedip && !o.anonymise_logs) {
#ifdef DGDEBUG
			std::cout<<"logclienthostnames enabled but reverseclientiplookups disabled; lookup forced."<<std::endl;
#endif
			std::deque<String> *names = ipToHostname(from.c_str());
			if (names->size() > 0)
				clienthost = new std::string(names->front().toCharArray());
			delete names;
		}

		// Search 'log-only' domain, url and regexp url lists
		std::string *newcat = NULL;
		if (!cat || cat->length() == 0) {
#ifdef DGDEBUG
			std::cout << dbgPeerPort << " -Checking for log-only categories" << std::endl;
#endif
			const char* c = o.fg[filtergroup]->inLogSiteList(where);
#ifdef DGDEBUG
			if (c) std::cout << dbgPeerPort << " -Found log-only domain category: " << c << std::endl;
#endif
			if (!c) {
				c = o.fg[filtergroup]->inLogURLList(where);
#ifdef DGDEBUG
				if (c) std::cout << dbgPeerPort << " -Found log-only URL category: " << c << std::endl;
#endif
			}
			if (!c) {
				c = o.fg[filtergroup]->inLogRegExpURLList(where);
#ifdef DGDEBUG
				if (c) std::cout << dbgPeerPort << " -Found log-only regexp URL category: " << c << std::endl;
#endif
			}
			if (c) {
				newcat = new std::string(c);
				cat = newcat;
			}
		}
#ifdef DGDEBUG
		else
			std::cout << dbgPeerPort << " -Not looking for log-only category; current cat string is: " << *cat << " (" << cat->length() << ")" << std::endl;
#endif

		// Build up string describing POST data parts, if any
		std::ostringstream postdata;
		for (std::list<postinfo>::iterator i = postparts.begin(); i != postparts.end(); ++i)
		{
			// Replace characters which would break log format with underscores
			std::string::size_type loc = 0;
			while ((loc = i->filename.find_first_of(",;\t ", loc)) != std::string::npos)
				i->filename[loc] = '_';
			// Build up contents of log column
			postdata << i->mimetype << "," << i->filename << "," << i->size
				<< "," << i->blocked << "," << i->storedname << "," << i->bodyoffset << ";";
		}
		postdata << std::flush;

		// Formatting code moved into log_listener in FatController.cpp
		// Original patch by J. Gauthier

#ifdef DGDEBUG
		std::cout << dbgPeerPort << " -Building raw log data string... ";
#endif

		data = String(isexception)+cr;
		data += ( cat ? (*cat) + cr : cr);
		data += String(isnaughty)+cr;
		data += String(naughtytype)+cr;
		data += String(naughtiness)+cr;
		data += where+cr;
		data += what+cr;
		data += how+cr;
		data += who+cr;
		data += from+cr;
		data += String(port)+cr;
		data += String(wasscanned)+cr;
		data += String(wasinfected)+cr;
		data += String(contentmodified)+cr;
		data += String(urlmodified)+cr;
		data += String(headermodified)+cr;
		data += String(size)+cr;
		data += String(filtergroup)+cr;
		data += String(code)+cr;
		data += String(cachehit)+cr;
		data += String(mimetype)+cr; 
		data += String((*thestart).tv_sec)+cr;
		data += String((*thestart).tv_usec)+cr;
		data += (clienthost ? (*clienthost) + cr : cr);
		if (o.log_user_agent)
			data += (reqheader ? reqheader->userAgent() + cr : cr);
		else
			data += cr;
		data += urlparams + cr;
		data += postdata.str().c_str() + cr;
		data += String(message_no)+cr;

#ifdef DGDEBUG   
		std::cout << dbgPeerPort << " -...built" << std::endl;
#endif

		delete newcat;

		// connect to dedicated logging proc
		UDSocket ipcsock;
		if (ipcsock.getFD() < 0) {
			if (!is_daemonised)
				std::cout << " -Error creating IPC socket to log" << std::endl;
			syslog(LOG_ERR, "Error creating IPC socket to log");
			return;
		}
		if (ipcsock.connect(o.ipc_filename.c_str()) < 0) {
			if (!is_daemonised)
				std::cout << " -Error connecting via IPC socket to log: " << strerror(errno) << std::endl;
			syslog(LOG_ERR, "Error connecting via IPC socket to log: %s", strerror(errno));
			ipcsock.close();
			return;
		}

		// send data
		try {
			ipcsock.setTimeout(10);
			ipcsock.writeString(data.c_str());
			ipcsock.close();
		} catch (std::exception &e) {
			syslog(LOG_INFO, "Could not write to logging process: %s", e.what());
#ifdef DGDEBUG
			std::cout << dbgPeerPort << " -Could not write to logging process: " << e.what() << std::endl;
#endif
		}
	}
}

// check the request header is OK (client host/user/IP allowed to browse, site not banned, upload not too big)
void ConnectionHandler::requestChecks(HTTPHeader *header, NaughtyFilter *checkme, String *urld, String *url,
	std::string *clientip, std::string *clientuser, int filtergroup,
	bool &isbanneduser, bool &isbannedip, std::string &room)
{

#ifndef LOCAL_LISTS    	// already done if LOCAL_LIST active
	if (isbannedip) {
		(*checkme).isItNaughty = true;
		(*checkme).whatIsNaughtyLog = o.language_list.getTranslation(100);
		(*checkme).message_no = 100;
		// Your IP address is not allowed to web browse:
		(*checkme).whatIsNaughtyLog += clienthost ? *clienthost : *clientip;
		(*checkme).whatIsNaughty = o.language_list.getTranslation(101);
		(*checkme).message_no = 101;
		// Your IP address is not allowed to web browse.
		if (room.empty())
			(*checkme).whatIsNaughtyCategories = "Banned Client IP";
		else {
			checkme->whatIsNaughtyCategories = "Banned Room";
			checkme->whatIsNaughtyLog.append(" in ");
			checkme->whatIsNaughtyLog.append(room);
		}
		return;
	}
	else if (isbanneduser) {
		(*checkme).isItNaughty = true;
		(*checkme).whatIsNaughtyLog = o.language_list.getTranslation(102);
		(*checkme).message_no = 102;
		// Your username is not allowed to web browse:
		(*checkme).whatIsNaughtyLog += (*clientuser);
		(*checkme).whatIsNaughty = (*checkme).whatIsNaughtyLog;
		(*checkme).whatIsNaughtyCategories = "Banned User";
		return;
	}
#endif

	char *i;
	int j;
	String temp;
	temp = (*urld);
	bool is_ssl = header->requestType() == "CONNECT";
	bool is_ip = isIPHostnameStrip(temp);

	// search term blocking - MOVED to after Banned checks


        if ((*o.fg[filtergroup]).enable_regex_grey) { 
        	if ((j = (*o.fg[filtergroup]).inBannedRegExpURLList(temp)) >= 0)  { 
                               (*checkme).isItNaughty = true;
                               (*checkme).whatIsNaughtyLog = o.language_list.getTranslation(503);
			       (*checkme).message_no = 503;
                               // Banned Regular Expression URL
                               (*checkme).whatIsNaughtyLog += (*o.fg[filtergroup]).banned_regexpurl_list_source[j].toCharArray();
                               (*checkme).whatIsNaughty = o.language_list.getTranslation(504);
                               // Banned Regular Expression URL found.
                               (*checkme).whatIsNaughtyCategories = (*o.lm.l[(*o.fg[filtergroup]).banned_regexpurl_list_ref[j]]).category.toCharArray();
		}
		else if ((j = o.fg[filtergroup]->inBannedRegExpHeaderList(header->header)) >= 0)  {
                                 checkme->isItNaughty = true;
                                 checkme->whatIsNaughtyLog = o.language_list.getTranslation(508);
				 (*checkme).message_no = 508;
                                 checkme->whatIsNaughtyLog += o.fg[filtergroup]->banned_regexpheader_list_source[j].toCharArray();
                                 checkme->whatIsNaughty = o.language_list.getTranslation(509);
                                 checkme->whatIsNaughtyCategories = o.lm.l[o.fg[filtergroup]->banned_regexpheader_list_ref[j]]->category.toCharArray();
		}
	}

	if ( checkme->isItNaughty ) {     // why bother with checking anything else!!!!
		return;
	}

	if ( !(*checkme).isGrey  
	     && ( (*o.fg[filtergroup]).inGreySiteList(temp, true, is_ip, is_ssl) || (*o.fg[filtergroup]).inGreyURLList(temp, true, is_ip, is_ssl))) {
		(*checkme).isGrey = true;
	}

	// only apply bans to things not in the grey lists
	if ( !(*checkme).isGrey) {
		if ((i = (*o.fg[filtergroup]).inBannedSiteList(temp, true, is_ip, is_ssl)) != NULL) {
				// need to reintroduce ability to produce the blanket block messages
				(*checkme).whatIsNaughty = o.language_list.getTranslation(500);  // banned site
				(*checkme).message_no = 500;
				(*checkme).whatIsNaughty += i;
				(*checkme).whatIsNaughtyLog = (*checkme).whatIsNaughty;
				(*checkme).isItNaughty = true;
				(*checkme).whatIsNaughtyCategories = (*o.lm.l[(*o.fg[filtergroup]).banned_site_list]).lastcategory.toCharArray();
				return;
		}
		if ((i = (*o.fg[filtergroup]).inBannedURLList(temp, true, is_ip, is_ssl)) != NULL) {
				(*checkme).whatIsNaughty = o.language_list.getTranslation(501);
				(*checkme).message_no = 501;
				// Banned URL:
				(*checkme).whatIsNaughty += i;
				(*checkme).whatIsNaughtyLog = (*checkme).whatIsNaughty;
				(*checkme).isItNaughty = true;
				(*checkme).whatIsNaughtyCategories = (*o.lm.l[(*o.fg[filtergroup]).banned_url_list]).lastcategory.toCharArray();
				return;
		}
        	if (!(*o.fg[filtergroup]).enable_regex_grey) { 
			if ((j = (*o.fg[filtergroup]).inBannedRegExpURLList(temp)) >= 0 )  
 			{
				(*checkme).isItNaughty = true;
				(*checkme).whatIsNaughtyLog = o.language_list.getTranslation(503);
				(*checkme).message_no = 503;
				// Banned Regular Expression URL:
				(*checkme).whatIsNaughtyLog += (*o.fg[filtergroup]).banned_regexpurl_list_source[j].toCharArray();
				(*checkme).whatIsNaughty = o.language_list.getTranslation(504);
				// Banned Regular Expression URL found.
				(*checkme).whatIsNaughtyCategories = (*o.lm.l[(*o.fg[filtergroup]).banned_regexpurl_list_ref[j]]).category.toCharArray();
				return;
			}
			if ((j = o.fg[filtergroup]->inBannedRegExpHeaderList(header->header)) >= 0) {
				checkme->isItNaughty = true;
				checkme->whatIsNaughtyLog = o.language_list.getTranslation(508);
				checkme->message_no = 508;
				checkme->whatIsNaughtyLog += o.fg[filtergroup]->banned_regexpheader_list_source[j].toCharArray();
				checkme->whatIsNaughty = o.language_list.getTranslation(509);
				checkme->whatIsNaughtyCategories = o.lm.l[o.fg[filtergroup]->banned_regexpheader_list_ref[j]]->category.toCharArray();
				return;
			}
		}

		// look for URLs within URLs - ban, for example, images originating from banned sites during a Google image search.
		if ((*o.fg[filtergroup]).deep_url_analysis) {
#ifdef DGDEBUG
			std::cout << dbgPeerPort << " -starting deep analysis" << std::endl;
#endif
			String deepurl(temp.after("p://"));
			deepurl = header->decode(deepurl,true);
			while (deepurl.contains(":")) {
				deepurl = deepurl.after(":");
				while (deepurl.startsWith(":") || deepurl.startsWith("/")) {
					deepurl.lop();
				}
#ifdef DGDEBUG
				std::cout << dbgPeerPort << " -deep analysing: " << deepurl << std::endl;
#endif

#ifdef LOCAL_LISTS
				if (o.fg[filtergroup]->inLocalExceptionSiteList(deepurl) 
				    || o.fg[filtergroup]->inLocalGreySiteList(deepurl)
				    || o.fg[filtergroup]->inLocalExceptionURLList(deepurl) 
				    || o.fg[filtergroup]->inLocalGreyURLList(deepurl))
				{
#ifdef DGDEBUG
					std::cout << "deep site found in exception/grey list; skipping" << std::endl;
#endif
					continue;
				}
				if ((i = (*o.fg[filtergroup]).inLocalBannedSiteList(deepurl)) != NULL) {
					(*checkme).whatIsNaughty = o.language_list.getTranslation(500); // banned site
					(*checkme).message_no = 500;
					(*checkme).whatIsNaughty += i;
					(*checkme).whatIsNaughtyLog = (*checkme).whatIsNaughty;
					(*checkme).isItNaughty = true;
					(*checkme).whatIsNaughtyCategories = (*o.lm.l[(*o.fg[filtergroup]).local_banned_site_list]).lastcategory.toCharArray();
#ifdef DGDEBUG
					std::cout << "deep site: " << deepurl << std::endl;
#endif
				}
				else if ((i = (*o.fg[filtergroup]).inLocalBannedURLList(deepurl)) != NULL) {
					(*checkme).whatIsNaughty = o.language_list.getTranslation(501);
					(*checkme).message_no = 501;
					 // Banned URL:
					(*checkme).whatIsNaughty += i;
					(*checkme).whatIsNaughtyLog = (*checkme).whatIsNaughty;
					(*checkme).isItNaughty = true;
					(*checkme).whatIsNaughtyCategories = (*o.lm.l[(*o.fg[filtergroup]).local_banned_url_list]).lastcategory.toCharArray();
#ifdef DGDEBUG
					std::cout << "deep url: " << deepurl << std::endl;
#endif
				}
				else if (o.fg[filtergroup]->inExceptionSiteList(deepurl) || o.fg[filtergroup]->inGreySiteList(deepurl)
					|| o.fg[filtergroup]->inExceptionURLList(deepurl) || o.fg[filtergroup]->inGreyURLList(deepurl))
#else
				if (o.fg[filtergroup]->inExceptionSiteList(deepurl) || o.fg[filtergroup]->inGreySiteList(deepurl)
					|| o.fg[filtergroup]->inExceptionURLList(deepurl) || o.fg[filtergroup]->inGreyURLList(deepurl))
#endif
				{
#ifdef DGDEBUG
					std::cout << dbgPeerPort << " -deep site found in exception/grey list; skipping" << std::endl;
#endif
					continue;
				}
				if ((i = (*o.fg[filtergroup]).inBannedSiteList(deepurl)) != NULL) {
					(*checkme).whatIsNaughty = o.language_list.getTranslation(500); // banned site
					(*checkme).whatIsNaughty += i;
					(*checkme).whatIsNaughtyLog = (*checkme).whatIsNaughty;
					(*checkme).message_no = 500;
					(*checkme).isItNaughty = true;
					(*checkme).whatIsNaughtyCategories = (*o.lm.l[(*o.fg[filtergroup]).banned_site_list]).lastcategory.toCharArray();
#ifdef DGDEBUG
					std::cout << dbgPeerPort << " -deep site: " << deepurl << std::endl;
#endif
				}
				else if ((i = (*o.fg[filtergroup]).inBannedURLList(deepurl)) != NULL) {
					(*checkme).whatIsNaughty = o.language_list.getTranslation(501);
					(*checkme).message_no = 501;
					 // Banned URL:
					(*checkme).whatIsNaughty += i;
					(*checkme).whatIsNaughtyLog = (*checkme).whatIsNaughty;
					(*checkme).isItNaughty = true;
					(*checkme).whatIsNaughtyCategories = (*o.lm.l[(*o.fg[filtergroup]).banned_url_list]).lastcategory.toCharArray();
#ifdef DGDEBUG
					std::cout << dbgPeerPort << " -deep url: " << deepurl << std::endl;
#endif
				}
			}
#ifdef DGDEBUG
			std::cout << dbgPeerPort << " -done deep analysis" << std::endl;
#endif
			if ( (*checkme).isItNaughty) {
				return;
			}
		}
	}

	 // if we get here it's to be content checked (so far!)
	// So now check for search etc.

	// NOTE dg/protex search term stuff needs combining!!!!

	// search term blocking - apply even to things in grey lists, as it's a form of content filtering
	// don't bother with SSL sites, though.  note that we must pass in the non-hex-decoded URL in
	// order for regexes to be able to split up parameters reliably.
	if (!is_ssl) {


#ifdef SEARCHWORDS
	(*checkme).isSearch = (*header).isSearch(filtergroup);
	if ((*checkme).isSearch) {
		if ((i = (*o.fg[filtergroup]).inBannedSearchList((*header).searchwords())) != NULL) {
			(*checkme).whatIsNaughty = o.language_list.getTranslation(521);
			(*checkme).message_no = 521;
			// Banned search term:
			(*checkme).whatIsNaughty += i;
			(*checkme).whatIsNaughtyLog = (*checkme).whatIsNaughty;
			(*checkme).isItNaughty = true;
			(*checkme).whatIsNaughtyCategories = (*o.lm.l[(*o.fg[filtergroup]).banned_search_list]).lastcategory.toCharArray();
			return;
		}
	}
#endif

	if ((*checkme).isSearch) {
		String terms;
		terms = (*header).searchterms();
			// search terms are URL parameter type "0"
			urlparams.append("0=").append(terms).append(";");
			if (o.fg[filtergroup]->searchterm_limit > 0) {
				// Add spaces at beginning and end of block before filtering, so
				// that the quick & dirty trick of putting spaces around words
				// (Scunthorpe problem) can still be used, bearing in mind the block
				// of text here is usually very small.
				terms.insert(terms.begin(),' ');
				terms.append(" ");
				checkme->checkme(terms.c_str(), terms.length(), NULL, NULL, filtergroup,
					(o.fg[filtergroup]->searchterm_flag ? o.fg[filtergroup]->searchterm_list : o.fg[filtergroup]->banned_phrase_list),
					o.fg[filtergroup]->searchterm_limit, true);
				if (checkme->isItNaughty)
				{
					checkme->blocktype = 2;
					return;
				}
			}
	}

#ifdef __SSLCERT
	//check the certificate if
	//its a connect,
	//ssl cert checking is enabled,
	//ssl mitm is disabled (will get checked by that anyway)
	//its a connection to port 443
	if(is_ssl && !((*checkme).isItNaughty) && (*o.fg[filtergroup]).ssl_check_cert &&
		!(*o.fg[filtergroup]).ssl_mitm && (*header).port == 443)
	{
	
#ifdef DGDEBUG
		std::cout << dbgPeerPort << " -checking SSL certificate" << std::endl;
#endif

		Socket ssl_sock;
		//connect to the local proxy then do a connect 
		//to make sure we go through any upstream proxys
		if (ssl_sock.connect(o.proxy_ip.c_str(),o.proxy_port) < 0){
			(*checkme).whatIsNaughty = "Could not connect to proxy server" ;
			(*checkme).whatIsNaughtyLog = (*checkme).whatIsNaughty;
			(*checkme).isItNaughty = true;
			(*checkme).whatIsNaughtyCategories = "SSL Site";
#ifdef DGDEBUG
			syslog(LOG_ERR, "error opening socket\n");
			std::cout << dbgPeerPort << " -couldnt connect to proxy for ssl certificate checks. failed with error " << strerror(errno) << std::endl;
#endif
			return;
		}

#ifdef DGDEBUG
		std::cout << dbgPeerPort << " -connected to proxy" << std::endl;
#endif
		
		//create tunnel to destination
		String hostname(temp);
		hostname.removePTP();	
		int rc = sendProxyConnect(hostname, &ssl_sock, checkme);
		if (rc < 0){
			return;
		}
#ifdef DGDEBUG
		std::cout << dbgPeerPort << " -created tunnel through proxy with rc: " << rc << std::endl;
#endif
		//start an ssl client
		std::string certpath(o.ssl_certificate_path.c_str());
		if(ssl_sock.startSslClient(certpath) < 0){
			(*checkme).whatIsNaughty = "Could not open ssl connection" ;
			(*checkme).whatIsNaughtyLog = (*checkme).whatIsNaughty;
			(*checkme).isItNaughty = true;
			(*checkme).whatIsNaughtyCategories = "SSL Site";
#ifdef DGDEBUG
			syslog(LOG_ERR, "error opening ssl connection\n");
			std::cout << dbgPeerPort << " -couldnt connect ssl server to check certificate. failed with error " << strerror(errno) << std::endl;
#endif
			return;
		}
		checkCertificate(hostname, &ssl_sock, checkme);

#ifdef DGDEBUG
		std::cout << dbgPeerPort << " -done checking SSL certificate" << std::endl;
#endif

	}
#endif //__SSLCERT
    }
}


#ifdef LOCAL_LISTS 
// check the request header is OK (client host/user/IP allowed to browse, site not banned, upload not too big)
void ConnectionHandler::requestLocalChecks(HTTPHeader *header, NaughtyFilter *checkme, String *urld, String *url,
	std::string *clientip, std::string *clientuser, int filtergroup,
	bool &isbanneduser, bool &isbannedip, std::string &room)
{

	if (isbannedip) {
		(*checkme).isItNaughty = true;
		(*checkme).whatIsNaughtyLog = o.language_list.getTranslation(100);
		(*checkme).message_no = 100;
		// Your IP address is not allowed to web browse:
		(*checkme).whatIsNaughtyLog += clienthost ? *clienthost : *clientip;
		(*checkme).whatIsNaughty = o.language_list.getTranslation(101);
		(*checkme).message_no = 101;
		// Your IP address is not allowed to web browse.
		if (room.empty())
			(*checkme).whatIsNaughtyCategories = "Banned Client IP";
		else {
			checkme->whatIsNaughtyCategories = "Banned Room";
			checkme->whatIsNaughtyLog.append(" in ");
			checkme->whatIsNaughtyLog.append(room);
		}
		return;
	}
	else if (isbanneduser) {
		(*checkme).isItNaughty = true;
		(*checkme).whatIsNaughtyLog = o.language_list.getTranslation(102);
		(*checkme).message_no = 102;
		// Your username is not allowed to web browse:
		(*checkme).whatIsNaughtyLog += (*clientuser);
		(*checkme).whatIsNaughty = (*checkme).whatIsNaughtyLog;
		(*checkme).whatIsNaughtyCategories = "Banned User";
		return;
	}

	char *i;
	int j;
	String temp;
	temp = (*urld);
	bool is_ssl = header->requestType() == "CONNECT";
	bool is_ip = isIPHostnameStrip(temp);

	// search term blocking - MOVED to after Banned checks


	if ( !(*checkme).isGrey  
	     && ( (*o.fg[filtergroup]).inLocalGreySiteList(temp, true, is_ip, is_ssl) || (*o.fg[filtergroup]).inLocalGreyURLList(temp, true, is_ip, is_ssl))) {
		(*checkme).isGrey = true;
	}

	// only apply bans to things not in the grey lists
	if ( !(*checkme).isGrey) {
		if ((i = (*o.fg[filtergroup]).inLocalBannedSiteList(temp, true, is_ip, is_ssl)) != NULL) {
				// need to reintroduce ability to produce the blanket block messages
				(*checkme).whatIsNaughty = o.language_list.getTranslation(560);  // banned site
				(*checkme).message_no = 560;
				(*checkme).whatIsNaughty += i;
				(*checkme).whatIsNaughtyLog = (*checkme).whatIsNaughty;
				(*checkme).isItNaughty = true;
				(*checkme).whatIsNaughtyCategories = (*o.lm.l[(*o.fg[filtergroup]).banned_site_list]).lastcategory.toCharArray();
				return;
		}
		if ((i = (*o.fg[filtergroup]).inLocalBannedURLList(temp, true, is_ip, is_ssl)) != NULL) {
				(*checkme).whatIsNaughty = o.language_list.getTranslation(561);
				(*checkme).message_no = 561;
				// Banned URL:
				(*checkme).whatIsNaughty += i;
				(*checkme).whatIsNaughtyLog = (*checkme).whatIsNaughty;
				(*checkme).isItNaughty = true;
				(*checkme).whatIsNaughtyCategories = (*o.lm.l[(*o.fg[filtergroup]).banned_url_list]).lastcategory.toCharArray();
				return;
		}

		// look for URLs within URLs - ban, for example, images originating from banned sites during a Google image search.
		// done in main requestChecks
	
	}

	 // if we get here it's to be content checked (so far!)
	// So now check for search etc.

	// NOTE dg/protex search term stuff needs combining!!!!


	// search term blocking - apply even to things in grey lists, as it's a form of content filtering
	// don't bother with SSL sites, though.  note that we must pass in the non-hex-decoded URL in
	// order for regexes to be able to split up parameters reliably.
	if (!is_ssl) {

#ifdef SEARCHWORDS
	(*checkme).isSearch = (*header).isSearch(filtergroup);
	if ((*checkme).isSearch) {
		if ((i = (*o.fg[filtergroup]).inLocalBannedSearchList((*header).searchwords())) != NULL) {
			(*checkme).whatIsNaughty = o.language_list.getTranslation(581);
			(*checkme).message_no = 581;
			// Banned search term:
			(*checkme).whatIsNaughty += i;
			(*checkme).whatIsNaughtyLog = (*checkme).whatIsNaughty;
			(*checkme).isItNaughty = true;
			(*checkme).whatIsNaughtyCategories = (*o.lm.l[(*o.fg[filtergroup]).banned_search_list]).lastcategory.toCharArray();
			return;
		}
	}
#endif

// dg code
		String terms;
		if ((*checkme).isSearch) {
		terms = (*header).searchterms();
			// search terms are URL parameter type "0"
			urlparams.append("0=").append(terms).append(";");
			if (o.fg[filtergroup]->searchterm_limit > 0) {
				// Add spaces at beginning and end of block before filtering, so
				// that the quick & dirty trick of putting spaces around words
				// (Scunthorpe problem) can still be used, bearing in mind the block
				// of text here is usually very small.
				terms.insert(terms.begin(),' ');
				terms.append(" ");
				checkme->checkme(terms.c_str(), terms.length(), NULL, NULL, filtergroup,
					(o.fg[filtergroup]->searchterm_flag ? o.fg[filtergroup]->searchterm_list : o.fg[filtergroup]->banned_phrase_list),
					o.fg[filtergroup]->searchterm_limit, true);
				if (checkme->isItNaughty)
				{
					checkme->blocktype = 2;
					return;
				}
		}
	}
}
#endif
}

// based on patch by Aecio F. Neto (afn@harvest.com.br) - Harvest Consultoria (http://www.harvest.com.br)
// show the relevant banned page/image/CGI based on report level setting, request type etc.
bool ConnectionHandler::denyAccess(Socket * peerconn, Socket * proxysock, HTTPHeader * header, HTTPHeader * docheader,
	String * url, NaughtyFilter * checkme, std::string * clientuser, std::string * clientip, int filtergroup,
	bool ispostblock, int headersent, bool wasinfected, bool scanerror, bool forceshow)
{
	int reporting_level = o.fg[filtergroup]->reporting_level;
#ifdef DGDEBUG

				std::cout << dbgPeerPort << " -reporting level is " << reporting_level << std::endl;

#endif

	try {  // writestring throws exception on error/timeout

		// flags to enable filter/infection bypass hash generation
		bool filterhash = false;
		bool virushash = false;
		// flag to enable internal generation of hashes (i.e. obey the "-1" setting; to allow the modes but disable hash generation)
		// (if disabled, just output '1' or '2' to show that the CGI should generate a filter/virus bypass hash;
		// otherwise, real hashes get put into substitution variables/appended to the ban CGI redirect URL)
		bool dohash = false;
		if (reporting_level > 0) {
			// generate a filter bypass hash
			if (!wasinfected && ((*o.fg[filtergroup]).bypass_mode != 0) && !ispostblock) {
#ifdef DGDEBUG
				std::cout << dbgPeerPort << " -Enabling filter bypass hash generation" << std::endl;
#endif
				filterhash = true;
				if (o.fg[filtergroup]->bypass_mode > 0)
					dohash = true;
			}
			// generate an infection bypass hash
			else if (wasinfected && (*o.fg[filtergroup]).infection_bypass_mode != 0) {
				// only generate if scanerror (if option to only bypass scan errors is enabled)
				if ((*o.fg[filtergroup]).infection_bypass_errors_only ? scanerror : true) {
#ifdef DGDEBUG
					std::cout << dbgPeerPort << " -Enabling infection bypass hash generation" << std::endl;
#endif
					virushash = true;
					if (o.fg[filtergroup]->infection_bypass_mode > 0)
						dohash = true;
				}
			}
		}

		// the user is using the full whack of custom banned images and/or HTML templates
#ifdef __SSLMITM
		if (reporting_level == 3 || (headersent > 0 && reporting_level > 0) || forceshow ) {
#else
		if (reporting_level == 3 || (headersent > 0 && reporting_level > 0)) {
#endif
			// if reporting_level = 1 or 2 and headersent then we can't
			// send a redirect so we have to display the template instead

			(*proxysock).close();  // finished with proxy
			(*peerconn).readyForOutput(o.proxy_timeout);

#ifdef __SSLMITM
			if ((*header).requestType().startsWith("CONNECT") && !(*peerconn).isSsl()) {
#else
			if ((*header).requestType().startsWith("CONNECT")) {
#endif
				// if it's a CONNECT then headersent can't be set
				// so we don't need to worry about it

				// if preemptive banning is not in place then a redirect
				// is not guaranteed to ban the site so we have to write
				// an access denied page.  Unfortunately IE does not
				// work with access denied pages on SSL more than a few
				// hundred bytes so we have to use a crap boring one
				// instead.  Nothing can be done about it - blame
				// mickysoft.
				//
				// FredB 2013 
				// Wrong Microsoft is right, no data will be accepted without hand shake 
				// This is a Man in the middle problem with Firefox and IE (can't rewrite a ssl page)
				// 307 redirection Fix the problem for Firefox - only ? -
				// TODO: I guess the right thing to do should be a - SSL - DENIED Webpage 307 redirect and direct"  

				if (o.fg[filtergroup]->sslaccess_denied_address.length() != 0) {
			        // grab either the full category list or the thresholded list
                		        std::string cats;
		                        cats = checkme->usedisplaycats ? checkme->whatIsNaughtyDisplayCategories : checkme->whatIsNaughtyCategories;
					String hashed;
                        	// generate valid hash locally if enabled
                        		if (dohash) {
                                		hashed = hashedURL(url, filtergroup, clientip, virushash);
                        		}
                        	// otherwise, just generate flags showing what to generate
                        		else if (filterhash) {
                                		hashed = "1";
                        		}
                        		else if (virushash) {
                                		hashed = "2";
                        		}

				        String writestring("HTTP/1.1 307 Temporary Redirect\n");
                                        writestring += "Location: ";
                                        writestring +=  o.fg[filtergroup]->sslaccess_denied_address;  // banned site for ssl
					if (o.fg[filtergroup]->non_standard_delimiter) {
						writestring += "?DENIEDURL==";
						writestring += miniURLEncode((*url).toCharArray()).c_str();
						writestring += "::IP==";
						writestring += (*clientip).c_str();
						writestring += "::USER==";
						writestring += (*clientuser).c_str();
						if (clienthost != NULL) {
							writestring += "::HOST==";
							writestring += clienthost->c_str();
						} 
						writestring += "::CATEGORIES==";
						writestring += miniURLEncode(cats.c_str()).c_str();
						writestring += "::REASON==";
					} else {
						writestring += "?DENIEDURL=";
						writestring += miniURLEncode((*url).toCharArray()).c_str();
						writestring += "&IP=";
						writestring += (*clientip).c_str();
						writestring += "&USER=";
						writestring += (*clientuser).c_str();
						if (clienthost != NULL) {
							writestring += "&HOST=";
							writestring += clienthost->c_str();
						} 
						writestring += "&CATEGORIES=";
						writestring += miniURLEncode(cats.c_str()).c_str();
						writestring += "&REASON="; 
				} 
				
				if (reporting_level == 1) {
					writestring += miniURLEncode((*checkme).whatIsNaughty.c_str()).c_str();
				} else {
					writestring += miniURLEncode((*checkme).whatIsNaughtyLog.c_str()).c_str();
				} 
				writestring += "\nContent-Length: 0";
                                writestring += "\nCache-control: no-cache";
                                writestring += "\nConnection: close\n";  
                                try { // writestring throws exception on error/timeout
                                	(*peerconn).writeString(writestring.toCharArray());
                                }
                                	catch(std::exception & e) {
                                }
#ifdef DGDEBUG			// debug stuff surprisingly enough
				std::cout << dbgPeerPort << " -******* redirecting to:" << std::endl;
				std::cout << dbgPeerPort << writestring << std::endl;
				std::cout << dbgPeerPort << " -*******" << std::endl;
#endif
				} else {
					// Broken, sadly blank page for user
					// See comment above HTTPS
					String writestring("HTTP/1.0 403 ");
                                	writestring += o.language_list.getTranslation(500);  // banned site
                               		writestring += "\nContent-Type: text/html\n\n<HTML><HEAD><TITLE>e2guardian - ";
                             		writestring += o.language_list.getTranslation(500);  // banned site
                             		writestring += "</TITLE></HEAD><BODY><H1>e2guardian - ";
                              		writestring += o.language_list.getTranslation(500);  // banned site
                               		writestring += "</H1>";
                             		writestring += (*url);
                               		writestring += "</BODY></HTML>\n";
	                               try {   // writestring throws exception on error/timeout
                                       		 (*peerconn).writeString(writestring.toCharArray());
                                	}
                                		catch(std::exception & e) {
                                	}
				}
	
			} else {
				// we're dealing with a non-SSL'ed request, and have the option of using the custom banned image/page directly
				bool replaceimage = false;
				bool replaceflash = false;
				if (o.use_custom_banned_image) {

					// It would be much nicer to do a mime comparison
					// and see if the type is image/* but the header
					// never (almost) gets back from squid because
					// it gets denied before then.
					// This method is prone to over image replacement
					// but will work most of the time.

					String lurl((*url));
					lurl.toLower();
					if (lurl.endsWith(".gif") || lurl.endsWith(".jpg") || lurl.endsWith(".jpeg") || lurl.endsWith(".jpe")
						|| lurl.endsWith(".png") || lurl.endsWith(".bmp") || (*docheader).isContentType("image/"))
					{
						replaceimage = true;
					}
				}
				
				if (o.use_custom_banned_flash) {
					String lurl((*url));
					lurl.toLower();
					if (lurl.endsWith(".swf") || (*docheader).isContentType("application/x-shockwave-flash"))
					{
						replaceflash = true;
					}
				}
				
				// if we're denying an image request, show the image; otherwise, show the HTML page.
				// (or advanced ad block page, or HTML page with bypass URLs)
				if (replaceimage) {
					if (headersent == 0) {
						(*peerconn).writeString("HTTP/1.0 200 OK\n");
					}
					o.banned_image.display(peerconn);
				} 
				else if (replaceflash)
				{
					if(headersent == 0) {
						(*peerconn).writeString("HTTP/1.0 200 OK\n");
					}
					o.banned_flash.display(peerconn);
				} else {
					// advanced ad blocking - if category contains ADs, wrap ad up in an "ad blocked" message,
					// which provides a link to the original URL if you really want it. primarily
					// for IFRAMEs, which will end up containing this link instead of the ad (standard non-IFRAMEd
					// ad images still get image-replaced.)
					if (strstr(checkme->whatIsNaughtyCategories.c_str(), "ADs") != NULL) {
						String writestring("HTTP/1.0 200 ");
						writestring += o.language_list.getTranslation(1101); // advert blocked
						writestring += "\nContent-Type: text/html\n\n<HTML><HEAD><TITLE>Guardian - ";
						writestring += o.language_list.getTranslation(1101); // advert blocked
						writestring += "</TITLE></HEAD><BODY><CENTER><FONT SIZE=\"-1\"><A HREF=\"";
						writestring += (*url);
						writestring += "\" TARGET=\"_BLANK\">";
						writestring += o.language_list.getTranslation(1101); // advert blocked
						writestring += "</A></FONT></CENTER></BODY></HTML>\n";
						try { // writestring throws exception on error/timeout
							(*peerconn).writeString(writestring.toCharArray());
						} catch (std::exception& e) {}
					}
					
					// Mod by Ernest W Lessenger Mon 2nd February 2004
					// Other bypass code mostly written by Ernest also
					// create temporary bypass URL to show on denied page
					else {
						String hashed;
						// generate valid hash locally if enabled
						if (dohash) {
							hashed = hashedURL(url, filtergroup, clientip, virushash);
						}
						// otherwise, just generate flags showing what to generate
						else if (filterhash) {
							hashed = "HASH=1";
						}
						else if (virushash) {
							hashed = "HASH=2";
						}

						if (headersent == 0) {
							(*peerconn).writeString("HTTP/1.0 200 OK\n");
						}
						if (headersent < 2) {
							(*peerconn).writeString("Content-type: text/html\n\n");
						}
						// if the header has been sent then likely displaying the
						// template will break the download, however as this is
						// only going to be happening if the unsafe trickle
						// buffer method is used and we want the download to be
						// broken we don't mind too much
						String fullurl = header->getUrl(true);
						o.fg[filtergroup]->getHTMLTemplate()->display(peerconn,
							&fullurl, (*checkme).whatIsNaughty, (*checkme).whatIsNaughtyLog,
							// grab either the full category list or the thresholded list
							(checkme->usedisplaycats ? checkme->whatIsNaughtyDisplayCategories : checkme->whatIsNaughtyCategories),
							clientuser, clientip, clienthost, filtergroup, hashed);
					}
				}
			}
		}
		
		// the user is using the CGI rather than the HTML template - so issue a redirect with parameters filled in on GET string
		else if (reporting_level > 0) {
			// grab either the full category list or the thresholded list
			std::string cats;
			cats = checkme->usedisplaycats ? checkme->whatIsNaughtyDisplayCategories : checkme->whatIsNaughtyCategories;

			String hashed;
			// generate valid hash locally if enabled
			if (dohash) {
				hashed = hashedURL(url, filtergroup, clientip, virushash);
			}
			// otherwise, just generate flags showing what to generate
			else if (filterhash) {
				hashed = "1";
			}
			else if (virushash) {
				hashed = "2";
			}

			(*proxysock).close();  // finshed with proxy
			(*peerconn).readyForOutput(o.proxy_timeout);
			if ((*checkme).whatIsNaughty.length() > 2048) {
				(*checkme).whatIsNaughty = String((*checkme).whatIsNaughty.c_str()).subString(0, 2048).toCharArray();
			}
			if ((*checkme).whatIsNaughtyLog.length() > 2048) {
				(*checkme).whatIsNaughtyLog = String((*checkme).whatIsNaughtyLog.c_str()).subString(0, 2048).toCharArray();
			}
			String writestring("HTTP/1.0 302 Redirect\n");
			writestring += "Location: ";
			writestring += o.fg[filtergroup]->access_denied_address;

			if (o.fg[filtergroup]->non_standard_delimiter) {
				writestring += "?DENIEDURL==";
				writestring += miniURLEncode((*url).toCharArray()).c_str();
				writestring += "::IP==";
				writestring += (*clientip).c_str();
				writestring += "::USER==";
				writestring += (*clientuser).c_str();
				if (clienthost != NULL) {
					writestring += "::HOST==";
					writestring += clienthost->c_str();
				}
				writestring += "::CATEGORIES==";
				writestring += miniURLEncode(cats.c_str()).c_str();
				if (virushash || filterhash) {
					// output either a genuine hash, or just flags
					if (dohash) {
						writestring += "::";
						writestring += hashed.before("=").toCharArray();
						writestring += "==";
						writestring += hashed.after("=").toCharArray();
					} else {
						writestring += "::HASH==";
						writestring += hashed.toCharArray();
					}
				}
				writestring += "::REASON==";
			} else {
				writestring += "?DENIEDURL=";
				writestring += miniURLEncode((*url).toCharArray()).c_str();
				writestring += "&IP=";
				writestring += (*clientip).c_str();
				writestring += "&USER=";
				writestring += (*clientuser).c_str();
				if (clienthost != NULL) {
					writestring += "&HOST=";
					writestring += clienthost->c_str();
				}
				writestring += "&CATEGORIES=";
				writestring += miniURLEncode(cats.c_str()).c_str();
				if (virushash || filterhash) {
					// output either a genuine hash, or just flags
					if (dohash) {
						writestring += "&";
						writestring += hashed.toCharArray();
					} else {
						writestring += "&HASH=";
						writestring += hashed.toCharArray();
					}
				}
				writestring += "&REASON=";
			}
			if (reporting_level == 1) {
				writestring += miniURLEncode((*checkme).whatIsNaughty.c_str()).c_str();
			} else {
				writestring += miniURLEncode((*checkme).whatIsNaughtyLog.c_str()).c_str();
			}
			writestring += "\n\n";
			(*peerconn).writeString(writestring.toCharArray());
#ifdef DGDEBUG			// debug stuff surprisingly enough
			std::cout << dbgPeerPort << " -******* redirecting to:" << std::endl;
			std::cout << dbgPeerPort << writestring << std::endl;
			std::cout << dbgPeerPort << " -*******" << std::endl;
#endif
		}
		
		// the user is using the barebones banned page
		else if (reporting_level == 0) {
			(*proxysock).close();  // finshed with proxy
			String writestring("HTTP/1.0 200 OK\n");
			writestring += "Content-type: text/html\n\n";
			writestring += "<HTML><HEAD><TITLE>e2guardian - ";
			writestring += o.language_list.getTranslation(1);  // access denied
			writestring += "</TITLE></HEAD><BODY><CENTER><H1>e2guardian - ";
			writestring += o.language_list.getTranslation(1);  // access denied
			writestring += "</H1></CENTER></BODY></HTML>";
			(*peerconn).readyForOutput(o.proxy_timeout);
			(*peerconn).writeString(writestring.toCharArray());
#ifdef DGDEBUG			// debug stuff surprisingly enough
			std::cout << dbgPeerPort << " -******* displaying:" << std::endl;
			std::cout << dbgPeerPort << writestring << std::endl;
			std::cout << dbgPeerPort << " -*******" << std::endl;
#endif
		}
		
		// stealth mode
		else if (reporting_level == -1) {
			(*checkme).isItNaughty = false;  // dont block
		}
	}
	catch(std::exception & e) {
	}
	
	// we blocked the request, so flush the client connection & close the proxy connection.
	if ((*checkme).isItNaughty) {
		try {
			(*peerconn).readyForOutput(o.proxy_timeout);  //as best a flush as I can
		}
		catch(std::exception & e) {
		}
		(*proxysock).close();  // close connection to proxy
		// we said no to the request, so return true, indicating exit the connhandler
		return true;  
	}
	return false;
}

// do content scanning (AV filtering) and naughty filtering
void ConnectionHandler::contentFilter(HTTPHeader *docheader, HTTPHeader *header, DataBuffer *docbody,
	Socket *proxysock, Socket *peerconn, int *headersent, bool *pausedtoobig, off_t *docsize, NaughtyFilter *checkme,
	bool wasclean, int filtergroup, std::deque<CSPlugin *> &responsescanners,
	std::string *clientuser, std::string *clientip, bool *wasinfected, bool *wasscanned, bool isbypass,
	String &url, String &domain, bool *scanerror, bool &contentmodified, String *csmessage)
{
	int rc = 0;

	proxysock->checkForInput(120);
	bool compressed = docheader->isCompressed();
	if (compressed) {
#ifdef DGDEBUG
		std::cout << dbgPeerPort << " -Decompressing as we go....." << std::endl;
#endif
		docbody->setDecompress(docheader->contentEncoding());
	}
#ifdef DGDEBUG
	std::cout << dbgPeerPort << docheader->contentEncoding() << std::endl;
	std::cout << dbgPeerPort << " -about to get body from proxy" << std::endl;
#endif
	(*pausedtoobig) = docbody->in(proxysock, peerconn, header, docheader, !responsescanners.empty(), headersent);  // get body from proxy
	// checkme: surely if pausedtoobig is true, we just want to break here?
	// the content is larger than max_content_filecache_scan_size if it was downloaded for scanning,
	// and larger than max_content_filter_size if not.
	// in fact, why don't we check the content length (when it's not -1) before even triggering the download managers?
#ifdef DGDEBUG
	if ((*pausedtoobig)) {
		std::cout << dbgPeerPort << " -got PARTIAL body from proxy" << std::endl;
	} else {
		std::cout << dbgPeerPort << " -got body from proxy" << std::endl;
	}
#endif
	off_t dblen;
	bool isfile = false;
	if (docbody->tempfilesize > 0) {
		dblen = docbody->tempfilesize;
		isfile = true;
	} else {
		dblen = docbody->buffer_length;
	}
	// don't scan zero-length buffers (waste of AV resources, especially with external scanners (ICAP)).
	// these were encountered browsing opengroup.org, caused by a stats script. (PRA 21/09/2005)
	// if we wanted to honour a hypothetical min_content_scan_size, we'd do it here.
	if (((*docsize) = dblen) == 0) {
#ifdef DGDEBUG
		std::cout << dbgPeerPort << " -Not scanning zero-length body" << std::endl;
#endif
		// it's not inconceivable that we received zlib or gzip encoded content
		// that is, after decompression, zero length. we need to cater for this.
		// seen on SW's internal MediaWiki.
		docbody->swapbacktocompressed();
		return;
	}

	if (!wasclean) {	// was not clean or no urlcache

		// fixed to obey maxcontentramcachescansize
		if (!responsescanners.empty() && (isfile ? dblen <= o.max_content_filecache_scan_size : dblen <= o.max_content_ramcache_scan_size))
		{
			int csrc = 0;
#ifdef DGDEBUG
			int k = 0;
#endif
			for (std::deque<CSPlugin *>::iterator i = responsescanners.begin(); i != responsescanners.end(); i++) {
				(*wasscanned) = true;
				if (isfile) {
#ifdef DGDEBUG
					std::cout << dbgPeerPort << " -Running scanFile" << std::endl;
#endif
					csrc = (*i)->scanFile(header, docheader, clientuser->c_str(), filtergroup, clientip->c_str(), docbody->tempfilepath.toCharArray(), checkme);
					if ((csrc != DGCS_CLEAN) && (csrc != DGCS_WARNING)) {
						unlink(docbody->tempfilepath.toCharArray());
						// delete infected (or unscanned due to error) file straight away
					}
				} else {
#ifdef DGDEBUG
					std::cout << dbgPeerPort << " -Running scanMemory" << std::endl;
#endif
					csrc = (*i)->scanMemory(header, docheader, clientuser->c_str(), filtergroup, clientip->c_str(), docbody->data, docbody->buffer_length, checkme);
				}
#ifdef DGDEBUG
				std::cerr << dbgPeerPort << " -AV scan " << k << " returned: " << csrc << std::endl;
#endif
				if (csrc == DGCS_WARNING) {
					// Scanner returned a warning. File wasn't infected, but wasn't scanned properly, either.
					(*wasscanned) = false;
					(*scanerror) = false;
#ifdef DGDEBUG
					std::cout << dbgPeerPort << (*i)->getLastMessage() << std::endl;
#endif
					(*csmessage) = (*i)->getLastMessage();
				}
				else if (csrc == DGCS_BLOCKED) {
					(*wasscanned) = true;
					(*scanerror) = false;
					break;
				}
				else if (csrc == DGCS_INFECTED) {
					(*wasinfected) = true;
					(*scanerror) = false;
					break;
				}
				//if its not clean / we errored then treat it as infected
				else if (csrc != DGCS_CLEAN) {
					if (csrc < 0) {
						syslog(LOG_ERR, "Unknown return code from content scanner: %d", csrc);
					}
					else {
						syslog(LOG_ERR, "scanFile/Memory returned error: %d", csrc);
					}
					//TODO: have proper error checking/reporting here?
					//at the very least, integrate with the translation system.
					checkme->whatIsNaughty = "WARNING: Could not perform content scan!";
					checkme->whatIsNaughtyLog = (*i)->getLastMessage().toCharArray();
					checkme->whatIsNaughtyCategories = "Content scanning";
					checkme->isItNaughty = true;
					checkme->isException = false;
					(*scanerror) = true;
					break;
				}
#ifdef DGDEBUG
				k++;
#endif
			}

#ifdef DGDEBUG
			std::cout << dbgPeerPort << " -finished running AV" << std::endl;
			rc = system("date");
#endif
		}
#ifdef DGDEBUG
		else if (!responsescanners.empty()) {
			std::cout << dbgPeerPort << " -content length large so skipping content scanning (virus) filtering" << std::endl;
		}
		rc = system("date");
#endif
		if (!checkme->isItNaughty && !checkme->isException && !isbypass && (dblen <= o.max_content_filter_size)
			&& !docheader->authRequired() && (docheader->isContentType("text") || docheader->isContentType("-")))
		{
			checkme->checkme(docbody->data, docbody->buffer_length, &url, &domain,
				filtergroup, o.fg[filtergroup]->banned_phrase_list, o.fg[filtergroup]->naughtyness_limit);
		}
#ifdef DGDEBUG
		else {
			std::cout << dbgPeerPort << " -Skipping content filtering: ";
			if (dblen > o.max_content_filter_size)
				std::cout << dbgPeerPort << " -Content too large";
			else if (checkme->isException)
				std::cout << dbgPeerPort << " -Is flagged as an exception";
			else if (checkme->isItNaughty)
				std::cout << dbgPeerPort << " -Is already flagged as naughty (content scanning)";
			else if (isbypass)
				std::cout << dbgPeerPort << " -Is flagged as a bypass";
			else if (docheader->authRequired())
				std::cout << dbgPeerPort << " -Is a set of auth required headers";
			else if (!docheader->isContentType("text"))
				std::cout << dbgPeerPort << " -Not text";
			std::cout << dbgPeerPort << std::endl;
		}
#endif
	}

	// don't do phrase filtering or content replacement on exception/bypass accesses
	if (checkme->isException || isbypass) {
		// don't forget to swap back to compressed!
		docbody->swapbacktocompressed();
		return;
	}

	if ((dblen <= o.max_content_filter_size) && !checkme->isItNaughty && docheader->isContentType("text")) {
		contentmodified = docbody->contentRegExp(filtergroup);
		// content modifying uses global variable
	}
#ifdef DGDEBUG
	else {
		std::cout << dbgPeerPort << " -Skipping content modification: ";
		if (dblen > o.max_content_filter_size)
			std::cout << dbgPeerPort << " -Content too large";
		else if (!docheader->isContentType("text"))
			std::cout << dbgPeerPort << " -Not text";
		else if (checkme->isItNaughty)
			std::cout << dbgPeerPort << " -Already flagged as naughty";
		std::cout << dbgPeerPort << std::endl;
	}
	rc = system("date");
#endif

	if (contentmodified) {	// this would not include infected/cured files
		// if the content was modified then it must have fit in ram so no
		// need to worry about swapped to disk stuff
#ifdef DGDEBUG
		std::cout << dbgPeerPort << " -content modification made" << std::endl;
#endif
		if (compressed) {
			docheader->removeEncoding(docbody->buffer_length);
			// need to modify header to mark as not compressed
			// it also modifies Content-Length as well
		} else {
			docheader->setContentLength(docbody->buffer_length);
		}
	} else {
		docbody->swapbacktocompressed();
		// if we've not modified it might as well go back to
		// the original compressed version (if there) and send
		// that to the browser
	}
}


#ifdef __SSLCERT
int ConnectionHandler::sendProxyConnect(String &hostname, Socket * sock, NaughtyFilter * checkme)
{
	String connect_request = "CONNECT " + hostname + ":";
	connect_request += "443 HTTP/1.0\r\n\r\n";

#ifdef DGDEBUG					
	std::cout << dbgPeerPort << " -creating tunnel through proxy to " << hostname << std::endl;
#endif
	

	
	//somewhere to hold the header from the proxy
	HTTPHeader header;
	header.setTimeout(o.pcon_timeout);		

	try{
		sock->writeString(connect_request.c_str());
		header.in(sock, true, true);
	}
	catch (std::exception &e){

#ifdef DGDEBUG
		syslog(LOG_ERR, "Error creating tunnel through proxy\n");
		std::cout << dbgPeerPort << " -Error creating tunnel through proxy" << strerror(errno) << std::endl;
#endif
		(*checkme).whatIsNaughty = "Unable to create tunnel through local proxy";
		(*checkme).whatIsNaughtyLog = (*checkme).whatIsNaughty;
		(*checkme).isItNaughty = true;
		(*checkme).whatIsNaughtyCategories = "SSL Site";

		return -1;
	}
	//do http connect
	if ( header.returnCode() != 200){
		//connection failed
		(*checkme).whatIsNaughty = "Opening tunnel failed";
		(*checkme).whatIsNaughtyLog = (*checkme).whatIsNaughty + " with errror code " + String(header.returnCode());
		(*checkme).isItNaughty = true;
		(*checkme).whatIsNaughtyCategories = "SSL Site";

#ifdef DGDEBUG
		syslog(LOG_ERR, "Tunnel status not 200 ok aborting\n");
		std::cout << dbgPeerPort << " -Tunnel status was " << header.returnCode() << " expecting 200 ok" << std::endl;
#endif
	
		return -1;
	}
	
	return 0;
}

void ConnectionHandler::checkCertificate(String &hostname, Socket * sslsock, NaughtyFilter * checkme)
{

#ifdef DGDEBUG
	std::cout << dbgPeerPort << " -checking SSL certificate is valid" << std::endl;
#endif

	long rc = sslsock->checkCertValid();	
	//check that everything in this certificate is correct appart from the hostname
	if(rc < 0){
		//no certificate
		checkme->isItNaughty = true;
		(*checkme).whatIsNaughty = "No SSL certificate supplied by server";
		(*checkme).whatIsNaughtyLog = (*checkme).whatIsNaughty;
		(*checkme).whatIsNaughtyCategories = "SSL Site";
		return;
	}
	else if(rc != X509_V_OK) {
		//something was wrong in the certificate
		checkme->isItNaughty = true;
		(*checkme).whatIsNaughty = "Certificate supplied by server was not valid";
		(*checkme).whatIsNaughtyLog = (*checkme).whatIsNaughty + ": " + X509_verify_cert_error_string(rc);
		(*checkme).whatIsNaughtyCategories = "SSL Site";
		return;
	}

#ifdef DGDEBUG
	std::cout << dbgPeerPort << " -checking SSL certificate hostname" << std::endl;
#endif

	//check the common name and altnames of a certificate against hostname
	if (sslsock->checkCertHostname(hostname) < 0){
		//hostname was not matched by the certificate
		checkme->isItNaughty = true;
		(*checkme).whatIsNaughty = "Server's SSL certificate does not match domain name";
		(*checkme).whatIsNaughtyLog = (*checkme).whatIsNaughty;
		(*checkme).whatIsNaughtyCategories = "SSL Site";
		return;
	}
}
#endif //__SSLCERT

<|MERGE_RESOLUTION|>--- conflicted
+++ resolved
@@ -1766,22 +1766,15 @@
 			}
 			//if not mitm then just do the tunneling
 			else
+			{
 #endif //__SSLMITM
                 // Banned rewrite SSL denied page 
-<<<<<<< HEAD
-			bool is_ssl = header.requestType() == "CONNECT";
-            		if ((is_ssl == true) && (checkme.isItNaughty == true) && (o.fg[filtergroup]->ssl_denied_rewrite == true)){
-                		header.DenySSL(filtergroup);
-                    		String rtype(header.requestType());
-			        doLog(clientuser, clientip, url, header.port, checkme.whatIsNaughtyLog, rtype, docsize, &checkme.whatIsNaughtyCategories, true, checkme.blocktype, isexception, false, &thestart,cachehit, (wasrequested ? docheader.returnCode() : 200), mimetype, wasinfected, wasscanned, checkme.naughtiness, filtergroup, &header, false, urlmodified);
-=======
 				bool is_ssl = header.requestType() == "CONNECT";
             	if ((is_ssl == true) && (checkme.isItNaughty == true) && (o.fg[filtergroup]->ssl_denied_rewrite == true)){
                 	header.DenySSL(filtergroup);
-                    String rtype(header.requestType());
-			        doLog(clientuser, clientip, url, header.port, checkme.whatIsNaughtyLog, rtype, docsize, &checkme.whatIsNaughtyCategories, true, checkme.blocktype, isexception, false, &thestart,cachehit, (wasrequested ? docheader.returnCode() : 200), mimetype, wasinfected, wasscanned, checkme.naughtiness, filtergroup, &header, message_no, false, urlmodified);
->>>>>>> 0beb867a
-					checkme.isItNaughty = false;
+                        String rtype(header.requestType());
+			doLog(clientuser, clientip, url, header.port, checkme.whatIsNaughtyLog, rtype, docsize, &checkme.whatIsNaughtyCategories, true, checkme.blocktype, isexception, false, &thestart,cachehit, (wasrequested ? docheader.returnCode() : 200), mimetype, wasinfected, wasscanned, checkme.naughtiness, filtergroup, &header, message_no, false, urlmodified);
+			checkme.isItNaughty = false;
                 	}
 
 			if (!checkme.isItNaughty && isconnect) {
@@ -3567,8 +3560,8 @@
 		}
 	}
 }
-#endif
 }
+#endif
 
 // based on patch by Aecio F. Neto (afn@harvest.com.br) - Harvest Consultoria (http://www.harvest.com.br)
 // show the relevant banned page/image/CGI based on report level setting, request type etc.
