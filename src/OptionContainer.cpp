--- conflicted
+++ resolved
@@ -612,21 +612,17 @@
 
 		filter_groups = findoptionI("filtergroups");
 
-<<<<<<< HEAD
 	        if (((per_room_directory_location = findoptionS("perroomdirectory")) != "") || ((per_room_directory_location = findoptionS("perroomblockingdirectory")) != "") ) {
-		  	loadRooms();
-=======
-	        if ((per_room_blocking_directory_location = findoptionS("perroomblockingdirectory")) != "") {
-		        DIR* d = opendir(per_room_blocking_directory_location.c_str());
-		        if (d == NULL)
-        		{
-                		syslog(LOG_ERR, "Could not open room definitions directory: %s", strerror(errno));
-                		std::cerr << "Could not open room definitions directory" << std::endl;
-                		exit(0);
-        		} else {
-		  		loadRooms();
-			}
->>>>>>> 3dc08766
+ 		        DIR* d = opendir(per_room_directory_location.c_str());
+ 		        if (d == NULL)
+         		{
+                 		syslog(LOG_ERR, "Could not open room definitions directory: %s", strerror(errno));
+                 		std::cerr << "Could not open room definitions directory" << std::endl;
+                 		exit(0);
+         		} else {
+				closedir(d);
+ 		  		loadRooms();
+ 			}
                 }
 
 		if (!realitycheck(filter_groups, 1, 0, "filtergroups")) {
@@ -937,12 +933,10 @@
 
 bool OptionContainer::inTotalBlockList(String &url)
 {
-	// inSiteList/inURLList changes url so must use local variable
 	String murl = url;
     	if (inSiteList(murl, &total_block_site_list, false, false)) {
 		return true;
     	}
-	// inSiteList changes murl so must reset to url
 	murl = url;
     	if (inURLList(murl, &total_block_url_list, false, false)) {
 		return true;
@@ -1032,7 +1026,8 @@
 
 void OptionContainer::loadRooms()
 {
-<<<<<<< HEAD
+ 	if (per_room_directory_location == "")
+ 		return;
 	DIR* d = opendir(per_room_directory_location.c_str());
 	if (d == NULL)
 	{
@@ -1040,13 +1035,7 @@
 		std::cerr << "Could not open room definitions directory" << std::endl;
 		exit(1);
 	}
-=======
-	if (per_room_blocking_directory_location == "")
-		return;
->>>>>>> 3dc08766
-
-	DIR* d = opendir(per_room_blocking_directory_location.c_str());
-	FILE * fIn;
+
 	struct dirent* f;
 	while ((f = readdir(d)))
 	{
@@ -1154,7 +1143,6 @@
 			exit(1);
 		}
 	}
-
 }
 
 void OptionContainer::deleteRooms()
